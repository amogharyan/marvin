- !<Scene/0a1ccb1a-fe88-4fbb-9883-e3af3c75fd99>
  PackagePath: ""
  objects:
    - !<own> 00000000-0000-0065-0000-000000000064
    - !<own> 5aa0f98b-e799-448c-a2dc-cae5d04fa2a4
    - !<own> 1b55a799-781e-4c9b-a064-753ddee7112d
    - !<own> 867a6806-8d0e-4a93-8b86-ef91522c708d
    - !<own> e98b2a4f-f300-4094-a125-464834a4be87
    - !<own> 362d712d-3aa2-470c-8b9d-9b6467c32954
    - !<own> 96d0b561-304a-429a-a6e4-8e8867fcf17c
    - !<own> 44eb9b75-4f01-470c-86e2-2feedcdedbd3
    - !<own> ad99ea71-2b03-479d-85f4-d77a6b399445
    - !<own> ba6cc979-e30b-4432-a0bc-e330c93331f6
    - !<own> bbbe070b-b297-4624-a319-c6839b2d4919
    - !<own> 24658d9e-69b8-4fff-9ead-2797a2d7680f
    - !<own> dc835c8f-6d13-4547-9e46-3924d04c24bd
    - !<own> 6ae800e4-2beb-4e20-8c86-039d3d9ad00b
    - !<own> 6ab9e2ec-c483-48d6-8e59-5a126e8a1551
    - !<own> a46e7340-3fc9-48db-a35e-0816511d30a9
    - !<own> 30a0056a-fb61-4349-a470-5e7bf41cec71
    - !<own> 6985f6a1-d9d9-4da7-b92b-c0849a36e06c
    - !<own> 1a40bc3d-7d6c-4045-b948-a4929e4b3c24
    - !<own> a068b954-a80f-457b-a1f4-81084d73ec0d
    - !<own> 6ce7c8ce-76f5-4dd3-ab9b-6e3102f8da3d
    - !<own> e04d488e-bf43-4c6f-ae3f-d32d6857ab41
    - !<own> c304e435-d2a6-4348-a681-ebdf5608a1f5
    - !<own> 05921466-7de6-42dd-991d-9e3cc5f181cc
  layers: !<Layers/267ee9a7-aff2-4f9d-9a49-f71214747d03>
    userLayers:
      []
    HasOrtho: true
  RenderOutput: !<reference> 923415f5-4245-4675-ade1-6d69d6d23e71
  RenderPreviewOutput: !<reference> 923415f5-4245-4675-ade1-6d69d6d23e71
  RenderOverlayOutput: !<reference> 00000000-0000-0000-0000-000000000000
  PhysicsRootWorldSettings: !<reference> 00000000-0000-0000-0000-000000000000
- !<SceneObject/00000000-0000-0065-0000-000000000064>
  PrefabRemaps:
    []
  Name: Camera Object
  Enabled: true
  Layers: 1
  LocalTransform: !<TransformEntity>
    Position: {x: 0.000000, y: 0.000000, z: 0.000000}
    Rotation: {x: 0.000000, y: 0.000000, z: 0.000000}
    Scale: {x: 1.000000, y: 1.000000, z: 1.000000}
    HasSegmentScaleCompensation: false
  Children:
    - !<own> 8aaa5a3a-3847-4a93-afd0-3eefd7f6ad9b
  Components:
    - !<own> 00000000-0000-0065-0000-000000000065
    - !<own> e5553c8a-0b7e-4ef4-92d9-3e1318fb82c1
- !<Camera/00000000-0000-0065-0000-000000000065>
  PrefabRemaps:
    []
  Name: Camera
  Enabled: true
  renderLayer: 1
  MipmapLevel: 0
  RenderOrder: 0
  Size: 20.000000
  Near: 1.000000
  Far: 10000.000000
  Fov: 63.541019
  ClearColor: !<CameraClearColor>
    Mode: None
    Color: {x: 0.000000, y: 0.000000, z: 0.000000, w: 1.000000}
    InputTexture: !<reference> 00000000-0000-0000-0000-000000000000
  ClearDepth: !<CameraClearDepth>
    Mode: Value
    Value: 1.000000
    InputTexture: !<reference> 00000000-0000-0000-0000-000000000000
  Aspect: 1.000000
  CameraType: Perspective
  DepthMode: Regular
  DeviceProperty: All
  AspectPreset: Custom
  OitLayers: NoOit
  RenderTarget: !<reference> 923415f5-4245-4675-ade1-6d69d6d23e71
  DepthStencilRenderTarget: !<reference> 00000000-0000-0000-0000-000000000000
  MaskTexture: !<reference> 00000000-0000-0000-0000-000000000000
  RayTracing: !<reference> 00000000-0000-0000-0000-000000000000
  DevicePropertiesSource: !<reference> 00000000-0000-0000-0000-000000000000
- !<SceneObject/0039d772-f26b-4ee8-b8e1-2a894a6bf5c5>
  PrefabRemaps:
    []
  Name: Hint
  Enabled: true
  Layers: 1
  LocalTransform: !<TransformEntity>
    Position: {x: 0.000000, y: -3.000000, z: 0.000000}
    Rotation: {x: 0.000000, y: 0.000000, z: 0.000000}
    Scale: {x: 1.000000, y: 1.000000, z: 1.000000}
    HasSegmentScaleCompensation: false
  Children:
    []
  Components:
    - !<own> 4d11d15b-bb3a-4565-8722-2ee96f7daf45
- !<SceneObject/00fdb93a-85d7-4497-9622-9fad02238fc3>
  PrefabRemaps:
    []
  Name: pinky-1
  Enabled: true
  Layers: 1
  LocalTransform: !<TransformEntity>
    Position: {x: -0.002791, y: 3.304380, z: 0.000029}
    Rotation: {x: 1.238300, y: 0.000079, z: -0.000000}
    Scale: {x: 1.000000, y: 1.000000, z: 1.000000}
    HasSegmentScaleCompensation: false
  Children:
    - !<own> 8b1597e7-0f83-4295-a17b-d12cd299f954
  Components:
    []
- !<SceneObject/031abae4-7029-4da6-89ec-08d2369c519f>
  PrefabRemaps:
    []
  Name: wrist_to_mid
  Enabled: true
  Layers: 1
  LocalTransform: !<TransformEntity>
    Position: {x: 0.000000, y: 0.000000, z: 0.000000}
    Rotation: {x: -0.519104, y: -5.758140, z: 5.627940}
    Scale: {x: 1.000000, y: 1.000000, z: 1.000000}
    HasSegmentScaleCompensation: false
  Children:
    - !<own> 7f5fe347-83fa-489d-9653-f629b6833fb9
  Components:
    []
- !<Text/03b8e51a-a6de-4dce-bece-5f7942f5c4fa>
  PrefabRemaps:
    []
  Name: Text
  Enabled: true
  RenderOrder: 0
  StretchMode: Stretch
  VerticalAlignment: Center
  HorizontalAlignment: Center
  MeshShadowMode: None
  ShadowColor: {x: 1.000000, y: 1.000000, z: 1.000000, w: 1.000000}
  ShadowDensity: 1.000000
  Text: Configure model provider in inspector
  Editable: false
  ShowEditingPreview: true
  TouchHandler: !<reference> 00000000-0000-0000-0000-000000000000
  SizeToFit: false
  FontSize: 60
  Font: !<reference> 00000000-0000-0000-0000-000000000000
  LayoutRect:
    left: -7.500000
    bottom: -2.250000
    right: 7.500000
    top: 2.250000
  OverflowVertical: Overflow
  OverflowHorizontal: Overflow
  Fill: !<TextFill>
    Mode: Solid
    Color: {x: 1.000000, y: 1.000000, z: 1.000000, w: 1.000000}
    Texture: !<reference> 00000000-0000-0000-0000-000000000000
    ColorTint: {x: 1.000000, y: 1.000000, z: 1.000000, w: 1.000000}
    TileCount: 5.000000
    TileZone: Rect
    TextureStretch: FitWidth
  BlendMode: PremultipliedAlpha
  Outline: !<OutlineSettings>
    Enabled: false
    Fill: !<TextFill>
      Mode: Solid
      Color: {x: 0.000000, y: 0.000000, z: 0.000000, w: 1.000000}
      Texture: !<reference> 00000000-0000-0000-0000-000000000000
      ColorTint: {x: 1.000000, y: 1.000000, z: 1.000000, w: 1.000000}
      TileCount: 5.000000
      TileZone: Rect
      TextureStretch: FitWidth
    Size: 0.250000
  Dropshadow: !<DropshadowSettings>
    Enabled: false
    Fill: !<TextFill>
      Mode: Solid
      Color: {x: 0.000000, y: 0.000000, z: 0.000000, w: 1.000000}
      Texture: !<reference> 00000000-0000-0000-0000-000000000000
      ColorTint: {x: 1.000000, y: 1.000000, z: 1.000000, w: 1.000000}
      TileCount: 5.000000
      TileZone: Rect
      TextureStretch: FitWidth
    OffsetX: 0.250000
    OffsetY: 0.250000
  Background: !<BackgroundSettings>
    Enabled: false
    Fill: !<TextFill>
      Mode: Solid
      Color: {x: 0.000000, y: 0.000000, z: 0.000000, w: 1.000000}
      Texture: !<reference> 00000000-0000-0000-0000-000000000000
      ColorTint: {x: 1.000000, y: 1.000000, z: 1.000000, w: 1.000000}
      TileCount: 5.000000
      TileZone: Rect
      TextureStretch: FitWidth
    Margins:
      left: 0.000000
      bottom: 0.000000
      right: 0.000000
      top: 0.000000
    CornerRadius: 0.000000
  AdvancedLayout: !<TextAdvancedLayout>
    ExtentsTarget: !<reference> 00000000-0000-0000-0000-000000000000
    LetterSpacing: 0.000000
    LineSpacing: 1.000000
    CapitalizationOverride: None
  DepthTest: true
  TwoSided: false
- !<SceneObject/03d3503b-8f9d-4991-b811-5eacf2b3ca72>
  PrefabRemaps:
    []
  Name: "RemoteServiceGatewayCredentials [EDIT ME]"
  Enabled: true
  Layers: 1
  LocalTransform: !<TransformEntity>
    Position: {x: 0.000000, y: 0.000000, z: 0.000000}
    Rotation: {x: 0.000000, y: 0.000000, z: 0.000000}
    Scale: {x: 1.000000, y: 1.000000, z: 1.000000}
    HasSegmentScaleCompensation: false
  Children:
    []
  Components:
    - !<own> e9f9d005-60a5-4c58-a7fa-ff2a65173c1b
- !<SceneObject/04c2beda-4182-4b4f-8d7c-5caf67ef33bb>
  PrefabRemaps:
    []
  Name: pinky-2
  Enabled: true
  Layers: 1
  LocalTransform: !<TransformEntity>
    Position: {x: 0.005385, y: 2.681950, z: -0.000095}
    Rotation: {x: -5.666190, y: -0.004601, z: -0.046291}
    Scale: {x: 1.000000, y: 1.000000, z: 1.000000}
    HasSegmentScaleCompensation: false
  Children:
    - !<own> c89d7e48-75a6-414e-a253-874f80bfe792
  Components:
    []
- !<SceneObject/05921466-7de6-42dd-991d-9e3cc5f181cc>
  PrefabRemaps:
    []
  Name: ObjectDetectionTrigger
  Enabled: true
  Layers: 1
  LocalTransform: !<TransformEntity>
    Position: {x: 0.000000, y: 0.000000, z: 0.000000}
    Rotation: {x: 0.000000, y: 0.000000, z: 0.000000}
    Scale: {x: 1.000000, y: 1.000000, z: 1.000000}
    HasSegmentScaleCompensation: false
  Children:
    []
  Components:
    - !<own> 11389772-e2bc-4a61-a945-23bec8613d4e
- !<ScriptComponent/05b2200d-d356-4b4a-9b42-94932fb2ab3b>
  PrefabRemaps:
    []
  Name: ASRQueryController
  Enabled: true
  ScriptAsset: !<reference> 496f66d8-20aa-4eca-81f4-f34f77ef5e98
  ScriptInputsDefault:
    {}
  ScriptTypesDefault:
    {}
  ScriptInputs:
    "":
      button: !<MappingBased.AssignableType> f5e87e0c-b77b-40e7-8b01-2e563f61c0be
      activityRenderMesh: !<reference.RenderMeshVisual> ba3170a1-fa70-4c30-80a4-d44b46215606
  ScriptTypes:
    "":
      {}
- !<SceneObject/0688cbe0-982f-421b-ab06-0c1bc2928e28>
  PrefabRemaps:
    []
  Name: OpenAI Button
  Enabled: true
  Layers: 1
  LocalTransform: !<TransformEntity>
    Position: {x: 0.000000, y: -10.850000, z: 2.500000}
    Rotation: {x: 0.000000, y: 0.000000, z: 0.000000}
    Scale: {x: 2.000000, y: 2.000000, z: 2.000000}
    HasSegmentScaleCompensation: false
  Children:
    - !<own> 76432e26-57f5-42f6-a4c1-25eeecc6f06b
  Components:
    - !<own> ea686c27-b2b2-4c70-a696-a6c54b0c28e5
    - !<own> b7766a62-5576-4c7e-983d-53bc30a9619a
    - !<own> b72aca9a-f314-4464-8838-feaa90886596
    - !<own> 1eeb47b6-2df4-417c-85c0-93eefeab8eb9
    - !<own> 1584353f-9157-4c5e-9c68-4c01e5d520c5
    - !<own> 17ad3ed6-f7f0-48e7-9117-603483a3155a
- !<RenderMeshVisual/0a2639b1-7e5c-49c9-a60c-df50ce761994>
  PrefabRemaps:
    []
  Name: Render Mesh Visual
  Enabled: true
  RenderOrder: 4
  StretchMode: Stretch
  VerticalAlignment: Center
  HorizontalAlignment: Center
  MeshShadowMode: None
  ShadowColor: {x: 1.000000, y: 1.000000, z: 1.000000, w: 1.000000}
  ShadowDensity: 1.000000
  Materials:
    - !<reference> 4ed3d6e9-3cb8-4485-b9e7-0ff7e47f5818
  Mesh: !<reference> 465e3f1e-fba6-4589-ab08-1e3a0372beb4
  Skin: !<reference> 00000000-0000-0000-0000-000000000000
  BlendShapesEnabled: true
  BlendNormals: false
  BlendShapes:
    Pinch: 0.000000
    Z depth: 0.000000
- !<SceneObject/0c2d4255-89e3-4fad-98d6-7f4010b14c6b>
  PrefabRemaps:
    []
  Name: AI Models
  Enabled: true
  Layers: 1
  LocalTransform: !<TransformEntity>
    Position: {x: 0.000000, y: 0.000000, z: 0.000000}
    Rotation: {x: 0.000000, y: 0.000000, z: 0.000000}
    Scale: {x: 1.000000, y: 1.000000, z: 1.000000}
    HasSegmentScaleCompensation: false
  Children:
    - !<own> 4bb4d1f5-e7c0-49bb-9310-2b9e340c8e01
    - !<own> 49db5038-1131-4ae4-b772-af978948e1f4
  Components:
    []
- !<SceneObject/0db12e22-e7e4-4167-bb90-11322be05786>
  PrefabRemaps:
    []
  Name: LeftHandMeshIndexThumb
  Enabled: true
  Layers: 1
  LocalTransform: !<TransformEntity>
    Position: {x: 0.000000, y: 0.000000, z: 0.000000}
    Rotation: {x: -90.000000, y: 0.000000, z: 0.000000}
    Scale: {x: 1.000000, y: 1.000000, z: 1.000000}
    HasSegmentScaleCompensation: false
  Children:
    []
  Components:
    - !<own> 2efd6b07-7b30-47a1-86a1-68b0fde1ad16
- !<SceneObject/0f3f7b7b-ddf4-45ce-a9b8-75334d919ee2>
  PrefabRemaps:
    []
  Name: HintTitle
  Enabled: true
  Layers: 1
  LocalTransform: !<TransformEntity>
    Position: {x: 0.000000, y: 0.000000, z: 0.000000}
    Rotation: {x: 0.000000, y: 0.000000, z: 0.000000}
    Scale: {x: 1.000000, y: 1.000000, z: 1.000000}
    HasSegmentScaleCompensation: false
  Children:
    []
  Components:
    - !<own> 585c6a83-858a-46dd-bd11-fd6b037faaed
- !<SceneObject/0f704a07-d079-4984-9aaf-bf4a989b3490>
  PrefabRemaps:
    []
  Name: ring-3
  Enabled: true
  Layers: 1
  LocalTransform: !<TransformEntity>
    Position: {x: 0.001444, y: 2.703710, z: 0.000020}
    Rotation: {x: 88.973000, y: 4.975880, z: 4.973150}
    Scale: {x: 1.000000, y: 1.000000, z: 1.000000}
    HasSegmentScaleCompensation: false
  Children:
    - !<own> 5073a1e9-5105-46dd-8050-79de03e5fb39
  Components:
    []
- !<ScriptComponent/0f9f5f86-ea5c-4dd9-a8c4-4fe5eb82365d>
  PrefabRemaps:
    []
  Name: ButtonFeedback
  Enabled: true
  ScriptAsset: !<reference> 99b48019-5088-4691-9ae6-beb39874357f
  ScriptInputsDefault:
    buttonType: true
    useGlowMesh: true
    glowRenderMeshVisual: true
    maxBlendShapeWeight: true
    meshBlendShapeName: true
    glowBlendShapeName: true
    glowIdleMaterial: true
    glowHoverMaterial: true
    glowPinchedMaterial: true
    meshToggledPinchedMaterial: true
    meshToggledHoverMaterial: true
    meshToggledIdleMaterial: true
    meshStatePinchedMaterial: true
    meshStateHoverMaterial: true
    meshStateIdleMaterial: true
    persistentPinchedState: true
    defaultIcon: true
    onIcon: true
  ScriptTypesDefault:
    {}
  ScriptInputs:
    "":
      buttonType: 0
      renderMeshVisual: !<reference.RenderMeshVisual> 68454c63-28da-4259-8a00-aea0942093df
      useGlowMesh: false
      glowRenderMeshVisual: !<reference.RenderMeshVisual> 00000000-0000-0000-0000-000000000000
      maxBlendShapeWeight: !<float> 1.000000
      meshBlendShapeName: Pinch
      meshIdleMaterial: !<reference.Material> 7b4b9cea-ed98-4be8-935a-5021c1011214
      meshHoverMaterial: !<reference.Material> 037f4a9b-253e-426f-bf75-d4676e341333
      meshPinchedMaterial: !<reference.Material> d847673e-59e3-489d-9c87-292a4046be7f
      glowBlendShapeName: Pinch
      glowIdleMaterial: !<reference.Material> 00000000-0000-0000-0000-000000000000
      glowHoverMaterial: !<reference.Material> 00000000-0000-0000-0000-000000000000
      glowPinchedMaterial: !<reference.Material> 00000000-0000-0000-0000-000000000000
      meshToggledPinchedMaterial: !<reference.Material> 00000000-0000-0000-0000-000000000000
      meshToggledHoverMaterial: !<reference.Material> 00000000-0000-0000-0000-000000000000
      meshToggledIdleMaterial: !<reference.Material> 00000000-0000-0000-0000-000000000000
      meshStatePinchedMaterial: !<reference.Material> 00000000-0000-0000-0000-000000000000
      meshStateHoverMaterial: !<reference.Material> 00000000-0000-0000-0000-000000000000
      meshStateIdleMaterial: !<reference.Material> 00000000-0000-0000-0000-000000000000
      persistentPinchedState: false
      defaultIcon: !<reference.Texture> 00000000-0000-0000-0000-000000000000
      onIcon: !<reference.Texture> 00000000-0000-0000-0000-000000000000
  ScriptTypes:
    "":
      {}
- !<SceneObject/1036d690-6737-4314-a693-b98c84acb3d3>
  PrefabRemaps:
    []
  Name: index-3_end_end_end_end
  Enabled: true
  Layers: 1
  LocalTransform: !<TransformEntity>
    Position: {x: 0.000000, y: 2.837150, z: 0.000000}
    Rotation: {x: 0.000000, y: 0.000000, z: 0.000000}
    Scale: {x: 1.000000, y: 1.000000, z: 1.000000}
    HasSegmentScaleCompensation: false
  Children:
    []
  Components:
    []
- !<SceneObject/10568179-3897-4527-83b6-b6018cff9f28>
  PrefabRemaps:
    []
  Name: ring-1
  Enabled: true
  Layers: 1
  LocalTransform: !<TransformEntity>
    Position: {x: -0.002705, y: 3.534420, z: -0.000008}
    Rotation: {x: 1.238040, y: -0.000494, z: 0.017060}
    Scale: {x: 1.000000, y: 1.000000, z: 1.000000}
    HasSegmentScaleCompensation: false
  Children:
    - !<own> 11011e74-164a-4fc3-a8a0-763f6a9795d3
  Components:
    []
- !<SceneObject/11011e74-164a-4fc3-a8a0-763f6a9795d3>
  PrefabRemaps:
    []
  Name: ring-2
  Enabled: true
  Layers: 1
  LocalTransform: !<TransformEntity>
    Position: {x: 0.001204, y: 3.309410, z: 0.000061}
    Rotation: {x: 0.145060, y: 0.000496, z: 0.002001}
    Scale: {x: 1.000000, y: 1.000000, z: 1.000000}
    HasSegmentScaleCompensation: false
  Children:
    - !<own> 0f704a07-d079-4984-9aaf-bf4a989b3490
  Components:
    []
- !<ScriptComponent/11389772-e2bc-4a61-a945-23bec8613d4e>
  PrefabRemaps:
    []
  Name: ObjectDetectionTrigger
  Enabled: true
  ScriptAsset: !<reference> 24751859-8d31-4255-9f47-3028838d6892
  ScriptInputsDefault:
    laptopDetectionEnabled: true
    laptopMinConfidence: true
    laptopCooldown: true
    personMinConfidence: true
    personCooldown: true
    phoneMinConfidence: true
    phoneCooldown: true
    backpackDetectionEnabled: true
    backpackTriggerOncePerSession: true
    backpackMinConfidence: true
    backpackCooldown: true
    customObjectEnabled: true
    customObjectTriggerOncePerSession: true
    customObjectType: true
    customObjectMinConfidence: true
    customObjectPrompt: true
    customObjectCooldown: true
  ScriptTypesDefault:
    {}
  ScriptInputs:
    "":
      marvinAssistant: !<MappingBased.AssignableType> cfc7e98d-a72e-4dfb-b300-c86cc00bf654
      detectionManager: !<MappingBased.AssignableType_1> 2227b1a2-d383-40cd-9ab9-f6ab9923948b
      laptopDetectionEnabled: true
      laptopTriggerOncePerSession: false
      laptopMinConfidence: 0.700000
      laptopPrompt: "Tell this to the user: I see you're on your laptop! Would you like me to pull up your calendar for today?"
      laptopCooldown: !<float> 30.000000
      personDetectionEnabled: true
      personTriggerOncePerSession: true
      personMinConfidence: 0.800000
      personPrompt: "Ask this to the user: Hello! I see you there. How can I assist you today?"
      personCooldown: !<float> 60.000000
      phoneDetectionEnabled: true
      phoneTriggerOncePerSession: true
      phoneMinConfidence: 0.700000
      phonePrompt: "Ask this to the user: I notice you have your phone. Would you like me to help you stay focused on your work?"
      phoneCooldown: !<float> 45.000000
      backpackDetectionEnabled: true
      backpackTriggerOncePerSession: false
      backpackMinConfidence: 0.700000
      backpackPrompt: |
        Tell the user: Here is your commute for today

      backpackCooldown: !<float> 30.000000
      customObjectEnabled: false
      customObjectTriggerOncePerSession: false
      customObjectType: cup
      customObjectMinConfidence: 0.700000
      customObjectPrompt: I see a cup nearby. Staying hydrated is important!
      customObjectCooldown: !<float> 60.000000
  ScriptTypes:
    "":
      {}
- !<SceneObject/11fcf3ea-da8b-4694-80a7-167693341344>
  PrefabRemaps:
    []
  Name: RightHandModel
  Enabled: true
  Layers: 1
  LocalTransform: !<TransformEntity>
    Position: {x: 0.000000, y: 0.000000, z: 0.000000}
    Rotation: {x: 0.000000, y: 0.000000, z: 0.000000}
    Scale: {x: 1.000000, y: 1.000000, z: 1.000000}
    HasSegmentScaleCompensation: false
  Children:
    - !<own> 876856b0-0b08-4488-9e57-976a4ddd348f
    - !<own> d0ca0b31-1430-4ea9-8226-dd945a58388c
    - !<own> 71dbdbcb-fedd-46c0-adcb-e1f2e8b92f5d
    - !<own> 52c43dcd-e614-485d-bddf-195146bde148
  Components:
    - !<own> d8e487e7-f06e-4df8-9d20-3d85a408de2b
- !<SceneObject/124ebfc0-9240-4eaf-af6e-ce6ef49c1d7d>
  PrefabRemaps:
    []
  Name: thumb-3_end_end_end
  Enabled: true
  Layers: 1
  LocalTransform: !<TransformEntity>
    Position: {x: -0.000001, y: 3.549810, z: -0.000001}
    Rotation: {x: -0.000000, y: 0.176026, z: -0.000014}
    Scale: {x: 1.000000, y: 1.000000, z: 1.000000}
    HasSegmentScaleCompensation: false
  Children:
    - !<own> 1a90888e-d4d2-4c81-b8cb-9e2370b94e8a
  Components:
    []
- !<ScriptComponent/14154c3c-441b-4dd0-9d39-57709ce5d3c8>
  PrefabRemaps:
    []
  Name: InteractableSnap3DGenerator
  Enabled: true
  ScriptAsset: !<reference> 59491b38-58e8-4937-a76b-165a2ed86093
  ScriptInputsDefault:
    {}
  ScriptTypesDefault:
    {}
  ScriptInputs:
    "":
      snap3DFactory: !<MappingBased.AssignableType> 4aa30a81-2a3a-4c2d-a9fa-30d11d91584f
      asrQueryController: !<MappingBased.AssignableType_1> 7ec1d7e9-b3fd-4730-a0a0-6055f2089442
      targetPosition: !<reference.SceneObject> 4b0c6bb9-d6b0-47e9-8a85-4943fc8c3a2a
  ScriptTypes:
    "":
      {}
- !<SceneObject/142d82e8-0b31-4ba5-bd6f-e1d5a4ffd060>
  PrefabRemaps:
    []
  Name: wrist
  Enabled: true
  Layers: 1
  LocalTransform: !<TransformEntity>
    Position: {x: 0.000000, y: 0.000000, z: 0.000000}
    Rotation: {x: -176.654007, y: -5.519800, z: -92.680099}
    Scale: {x: 1.000000, y: 1.000000, z: 1.000000}
    HasSegmentScaleCompensation: false
  Children:
    - !<own> b74ff32e-5135-4266-b883-71d0f54a6200
    - !<own> 67631804-38a6-4944-a9d7-8d2430f944a3
    - !<own> 2fb08b10-2c9c-4284-8dba-dec7d392b883
    - !<own> 5544eb4f-daa7-4441-84cd-b06ac2bda1b6
    - !<own> 4d75f471-9b48-4b6f-aa35-ecb1d7d4c0fb
  Components:
    []
- !<ScriptComponent/1584353f-9157-4c5e-9c68-4c01e5d520c5>
  PrefabRemaps:
    []
  Name: InteractableAudioFeedback
  Enabled: true
  ScriptAsset: !<reference> 1ad7da86-2c32-418c-bdf1-b7150c07c912
  ScriptInputsDefault:
    _playAudioOnHover: true
    _hoverAudioTrack: true
    _playAudioOnTriggerStart: true
    _triggerStartAudioTrack: true
    _playAudioOnTriggerEnd: true
    _triggerEndAudioTrack: true
  ScriptTypesDefault:
    {}
  ScriptInputs:
    "":
      _playAudioOnHover: false
      _hoverAudioTrack: !<reference.AudioTrackAsset> 97bf97ae-b2da-47d7-bde6-003f597fe888
      _playAudioOnTriggerStart: true
      _triggerStartAudioTrack: !<reference.AudioTrackAsset> edad7d53-55da-40b1-9025-fad0e7207862
      _playAudioOnTriggerEnd: true
      _triggerEndAudioTrack: !<reference.AudioTrackAsset> 82028831-1631-4d7b-b548-ff6be4e0a2ba
  ScriptTypes:
    "":
      {}
- !<ScriptComponent/17ad3ed6-f7f0-48e7-9117-603483a3155a>
  PrefabRemaps:
    []
  Name: ButtonFeedback
  Enabled: true
  ScriptAsset: !<reference> 99b48019-5088-4691-9ae6-beb39874357f
  ScriptInputsDefault:
    buttonType: true
    useGlowMesh: true
    glowRenderMeshVisual: true
    maxBlendShapeWeight: true
    meshBlendShapeName: true
    glowBlendShapeName: true
    glowIdleMaterial: true
    glowHoverMaterial: true
    glowPinchedMaterial: true
    meshToggledPinchedMaterial: true
    meshToggledHoverMaterial: true
    meshToggledIdleMaterial: true
    meshStatePinchedMaterial: true
    meshStateHoverMaterial: true
    meshStateIdleMaterial: true
    persistentPinchedState: true
    defaultIcon: true
    onIcon: true
  ScriptTypesDefault:
    {}
  ScriptInputs:
    "":
      buttonType: 0
      renderMeshVisual: !<reference.RenderMeshVisual> ea686c27-b2b2-4c70-a696-a6c54b0c28e5
      useGlowMesh: false
      glowRenderMeshVisual: !<reference.RenderMeshVisual> 00000000-0000-0000-0000-000000000000
      maxBlendShapeWeight: !<float> 1.000000
      meshBlendShapeName: Pinch
      meshIdleMaterial: !<reference.Material> 7b4b9cea-ed98-4be8-935a-5021c1011214
      meshHoverMaterial: !<reference.Material> 037f4a9b-253e-426f-bf75-d4676e341333
      meshPinchedMaterial: !<reference.Material> d847673e-59e3-489d-9c87-292a4046be7f
      glowBlendShapeName: Pinch
      glowIdleMaterial: !<reference.Material> 00000000-0000-0000-0000-000000000000
      glowHoverMaterial: !<reference.Material> 00000000-0000-0000-0000-000000000000
      glowPinchedMaterial: !<reference.Material> 00000000-0000-0000-0000-000000000000
      meshToggledPinchedMaterial: !<reference.Material> 00000000-0000-0000-0000-000000000000
      meshToggledHoverMaterial: !<reference.Material> 00000000-0000-0000-0000-000000000000
      meshToggledIdleMaterial: !<reference.Material> 00000000-0000-0000-0000-000000000000
      meshStatePinchedMaterial: !<reference.Material> 00000000-0000-0000-0000-000000000000
      meshStateHoverMaterial: !<reference.Material> 00000000-0000-0000-0000-000000000000
      meshStateIdleMaterial: !<reference.Material> 00000000-0000-0000-0000-000000000000
      persistentPinchedState: false
      defaultIcon: !<reference.Texture> 00000000-0000-0000-0000-000000000000
      onIcon: !<reference.Texture> 00000000-0000-0000-0000-000000000000
  ScriptTypes:
    "":
      {}
- !<Text/1823ef19-acfa-42a6-a55a-8e3282dccb5c>
  PrefabRemaps:
    []
  Name: Text
  Enabled: true
  RenderOrder: 2
  StretchMode: Stretch
  VerticalAlignment: Bottom
  HorizontalAlignment: Center
  MeshShadowMode: None
  ShadowColor: {x: 1.000000, y: 1.000000, z: 1.000000, w: 1.000000}
  ShadowDensity: 1.000000
  Text: Pinch on the microphone to make a request!
  Editable: false
  ShowEditingPreview: true
  TouchHandler: !<reference> 00000000-0000-0000-0000-000000000000
  SizeToFit: false
  FontSize: 76
  Font: !<reference> 00000000-0000-0000-0000-000000000000
  LayoutRect:
    left: -18.000000
    bottom: -2.250000
    right: 18.000000
    top: 2.250000
  OverflowVertical: Overflow
  OverflowHorizontal: Ellipsis
  Fill: !<TextFill>
    Mode: Solid
    Color: {x: 1.000000, y: 1.000000, z: 1.000000, w: 1.000000}
    Texture: !<reference> 00000000-0000-0000-0000-000000000000
    ColorTint: {x: 1.000000, y: 1.000000, z: 1.000000, w: 1.000000}
    TileCount: 5.000000
    TileZone: Rect
    TextureStretch: FitWidth
  BlendMode: PremultipliedAlpha
  Outline: !<OutlineSettings>
    Enabled: false
    Fill: !<TextFill>
      Mode: Solid
      Color: {x: 0.000000, y: 0.000000, z: 0.000000, w: 1.000000}
      Texture: !<reference> 00000000-0000-0000-0000-000000000000
      ColorTint: {x: 1.000000, y: 1.000000, z: 1.000000, w: 1.000000}
      TileCount: 5.000000
      TileZone: Rect
      TextureStretch: FitWidth
    Size: 0.250000
  Dropshadow: !<DropshadowSettings>
    Enabled: false
    Fill: !<TextFill>
      Mode: Solid
      Color: {x: 0.000000, y: 0.000000, z: 0.000000, w: 1.000000}
      Texture: !<reference> 00000000-0000-0000-0000-000000000000
      ColorTint: {x: 1.000000, y: 1.000000, z: 1.000000, w: 1.000000}
      TileCount: 5.000000
      TileZone: Rect
      TextureStretch: FitWidth
    OffsetX: 0.250000
    OffsetY: 0.250000
  Background: !<BackgroundSettings>
    Enabled: true
    Fill: !<TextFill>
      Mode: Solid
      Color: {x: 0.000000, y: 0.000000, z: 0.000000, w: 1.000000}
      Texture: !<reference> 00000000-0000-0000-0000-000000000000
      ColorTint: {x: 1.000000, y: 1.000000, z: 1.000000, w: 1.000000}
      TileCount: 5.000000
      TileZone: Rect
      TextureStretch: FitWidth
    Margins:
      left: 1.000000
      bottom: 1.000000
      right: 1.000000
      top: 1.000000
    CornerRadius: 1.000000
  AdvancedLayout: !<TextAdvancedLayout>
    ExtentsTarget: !<reference> 00000000-0000-0000-0000-000000000000
    LetterSpacing: 0.000000
    LineSpacing: 1.000000
    CapitalizationOverride: None
  DepthTest: true
  TwoSided: false
- !<SceneObject/18c6646c-d787-40eb-b594-cb83f8a4ee95>
  PrefabRemaps:
    []
  Name: LeftHandRig
  Enabled: true
  Layers: 1
  LocalTransform: !<TransformEntity>
    Position: {x: 0.000000, y: 0.000000, z: 0.000000}
    Rotation: {x: -90.000000, y: 0.000000, z: 0.000000}
    Scale: {x: 1.000000, y: 1.000000, z: 1.000000}
    HasSegmentScaleCompensation: false
  Children:
    - !<own> 2b48df55-44c4-4516-b674-91f4c5d5481b
  Components:
    []
- !<SceneObject/1a40bc3d-7d6c-4045-b948-a4929e4b3c24>
  PrefabRemaps:
    []
  Name: ObjectDetectionPipeline
  Enabled: true
  Layers: 1
  LocalTransform: !<TransformEntity>
    Position: {x: 0.000000, y: 0.000000, z: 0.000000}
    Rotation: {x: 0.000000, y: 0.000000, z: 0.000000}
    Scale: {x: 1.000000, y: 1.000000, z: 1.000000}
    HasSegmentScaleCompensation: false
  Children:
    []
  Components:
    - !<own> 80011044-5600-400f-8c29-865222cc8677
- !<SceneObject/1a90888e-d4d2-4c81-b8cb-9e2370b94e8a>
  PrefabRemaps:
    []
  Name: thumb-3_end_end_end_end
  Enabled: true
  Layers: 1
  LocalTransform: !<TransformEntity>
    Position: {x: 0.000000, y: 3.549810, z: 0.000000}
    Rotation: {x: 0.000000, y: 0.000000, z: 0.000000}
    Scale: {x: 1.000000, y: 1.000000, z: 1.000000}
    HasSegmentScaleCompensation: false
  Children:
    []
  Components:
    []
- !<SceneObject/1b55a799-781e-4c9b-a064-753ddee7112d>
  PrefabRemaps:
    []
  Name: "-- Requirements --"
  Enabled: true
  Layers: 1
  LocalTransform: !<TransformEntity>
    Position: {x: 0.000000, y: 0.000000, z: 0.000000}
    Rotation: {x: 0.000000, y: 0.000000, z: 0.000000}
    Scale: {x: 1.000000, y: 1.000000, z: 1.000000}
    HasSegmentScaleCompensation: false
  Children:
    - !<own> e2eb5afd-edf7-4812-9570-c323c00660d9
    - !<own> 03d3503b-8f9d-4991-b811-5eacf2b3ca72
    - !<own> 1f8156a3-e9cd-4dd0-9fc4-98ab3ad567fb
  Components:
    []
- !<SceneObject/1be2dd1d-c962-46d6-b5a9-05228e532e18>
  PrefabRemaps:
    []
  Name: thumb-1
  Enabled: true
  Layers: 1
  LocalTransform: !<TransformEntity>
    Position: {x: -0.067402, y: 3.518870, z: -0.005366}
    Rotation: {x: 14.034800, y: -0.274095, z: 1.092330}
    Scale: {x: 1.000000, y: 1.000000, z: 1.000000}
    HasSegmentScaleCompensation: false
  Children:
    - !<own> 298f274e-575f-40f7-a4f3-e4eaeaaecd67
  Components:
    []
- !<ColliderComponent/1eeb47b6-2df4-417c-85c0-93eefeab8eb9>
  PrefabRemaps:
    []
  Name: Physics Collider
  Enabled: true
  Shape: !<Box>
    FitVisual: true
    Size: {x: 15.000000, y: 15.000000, z: 15.000000}
  Matter: !<reference> 00000000-0000-0000-0000-000000000000
  Filter: !<reference> 00000000-0000-0000-0000-000000000000
  OverlapFilter: !<reference> 00000000-0000-0000-0000-000000000000
  WorldSettings: !<reference> 00000000-0000-0000-0000-000000000000
  EnableSmoothing: false
  PositionTension: 30.000000
  RotationTension: 30.000000
  ForceCompound: false
  Intangible: false
  ShowCollider: false
- !<SceneObject/1f8156a3-e9cd-4dd0-9fc4-98ab3ad567fb>
  PrefabRemaps:
    []
  Name: Websocket requirements
  Enabled: true
  Layers: 1
  LocalTransform: !<TransformEntity>
    Position: {x: 0.000000, y: 40.000000, z: -180.000000}
    Rotation: {x: 0.000000, y: 0.000000, z: 0.000000}
    Scale: {x: 1.000000, y: 1.000000, z: 1.000000}
    HasSegmentScaleCompensation: false
  Children:
    - !<own> b06df000-f295-44ab-852c-13e2273c34d7
    - !<own> a8497eab-c1c2-436c-985f-60ab3b8b45ad
  Components:
    []
- !<SceneObject/1fbad860-d2cc-4f57-a307-5ac38abfa448>
  PrefabRemaps:
    []
  Name: thumb-3_end_end_end_end
  Enabled: true
  Layers: 1
  LocalTransform: !<TransformEntity>
    Position: {x: 0.000000, y: 3.549800, z: 0.000000}
    Rotation: {x: 0.000000, y: 0.000000, z: 0.000000}
    Scale: {x: 1.000000, y: 1.000000, z: 1.000000}
    HasSegmentScaleCompensation: false
  Children:
    []
  Components:
    []
- !<SceneObject/1fe1071f-e06a-40b7-aaaa-8f669d48c544>
  PrefabRemaps:
    []
  Name: mid-1
  Enabled: true
  Layers: 1
  LocalTransform: !<TransformEntity>
    Position: {x: -0.013406, y: 3.861870, z: 0.000154}
    Rotation: {x: -4.535300, y: 0.000290, z: 0.000017}
    Scale: {x: 1.000000, y: 1.000000, z: 1.000000}
    HasSegmentScaleCompensation: false
  Children:
    - !<own> d491b31f-c593-49a0-932a-b8bbe817b1bf
  Components:
    []
- !<ScriptComponent/21049835-359b-4f6c-98e5-443b4a43d3da>
  PrefabRemaps:
    []
  Name: PinchButton
  Enabled: true
  ScriptAsset: !<reference> a54c5722-d3fb-4aa5-97ff-f7425978bc59
  ScriptInputsDefault:
    editEventCallbacks: true
    customFunctionForOnButtonPinched: true
    onButtonPinchedFunctionNames: true
  ScriptTypesDefault:
    {}
  ScriptInputs:
    "":
      editEventCallbacks: false
      customFunctionForOnButtonPinched: !<reference.ScriptComponent> 00000000-0000-0000-0000-000000000000
      onButtonPinchedFunctionNames: !<string[]>
        []
  ScriptTypes:
    "":
      {}
- !<SceneObject/212d4289-ecff-4ca0-b151-48c0394bf587>
  PrefabRemaps:
    []
  Name: Image
  Enabled: true
  Layers: 1
  LocalTransform: !<TransformEntity>
    Position: {x: 0.000000, y: 0.000000, z: 0.000000}
    Rotation: {x: 0.000000, y: 0.000000, z: 0.000000}
    Scale: {x: 30.000000, y: 30.000000, z: 30.000000}
    HasSegmentScaleCompensation: false
  Children:
    []
  Components:
    - !<own> 4f15c769-914c-4dfb-97d4-0901ec89d78a
- !<ScriptComponent/2153b6bf-a479-4099-aade-b47df58fc906>
  PrefabRemaps:
    []
  Name: SIKLogLevelConfiguration
  Enabled: true
  ScriptAsset: !<reference> ff7d0aa1-32aa-4b47-84b7-340260da1ef0
  ScriptInputsDefault:
    _debugModeEnabled: true
  ScriptTypesDefault:
    {}
  ScriptInputs:
    "":
      logLevelFilter: 3
      _debugModeEnabled: false
  ScriptTypes:
    "":
      {}
- !<SceneObject/21fdc911-1be2-4bbc-9274-c4bb804d70d4>
  PrefabRemaps:
    []
  Name: Snap3DExample
  Enabled: true
  Layers: 1
  LocalTransform: !<TransformEntity>
    Position: {x: 40.000000, y: 0.000000, z: -100.000000}
    Rotation: {x: 0.000000, y: -15.000000, z: 0.000000}
    Scale: {x: 1.000000, y: 1.000000, z: 1.000000}
    HasSegmentScaleCompensation: false
  Children:
    - !<own> 7f15bd79-509d-40d9-a8fa-fb79bde79f66
    - !<own> 0039d772-f26b-4ee8-b8e1-2a894a6bf5c5
    - !<own> c0b69a6c-7f52-4120-8f1b-127745189a17
  Components:
    - !<own> 14154c3c-441b-4dd0-9d39-57709ce5d3c8
- !<ScriptComponent/2227b1a2-d383-40cd-9ab9-f6ab9923948b>
  PrefabRemaps:
    []
  Name: RemoteObjectDetectionManager
  Enabled: true
  ScriptAsset: !<reference> 556d51d2-abf9-439d-aee8-b667c1c7f78c
  ScriptInputsDefault:
    modelSize: true
    confidenceThreshold: true
    distanceThreshold: true
  ScriptTypesDefault:
    {}
  ScriptInputs:
    "":
      hfApiToken: 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
      hfSpaceUrl: "https://applea12x-simultaneous-segmented-depth-prediction.hf.space"
      modelSize: Medium - Balanced performance and accuracy
      confidenceThreshold: 0.500000
      distanceThreshold: !<float> 10.000000
      detectionPrefab: !<reference.ObjectPrefab> 34558c10-7f16-47a0-babc-aba68210fadb
      prefabBillboardEnabled: true
      pinholeCapture: !<MappingBased.AssignableType> c2462743-2cdb-4cb8-80da-7a7730c359ac
  ScriptTypes:
    "":
      {}
- !<SceneObject/24658d9e-69b8-4fff-9ead-2797a2d7680f>
  PrefabRemaps:
    []
  Name: ContextualAssistant
  Enabled: true
  Layers: 1
  LocalTransform: !<TransformEntity>
    Position: {x: 0.000000, y: 0.000000, z: 0.000000}
    Rotation: {x: 0.000000, y: 0.000000, z: 0.000000}
    Scale: {x: 1.000000, y: 1.000000, z: 1.000000}
    HasSegmentScaleCompensation: false
  Children:
    []
  Components:
    - !<own> 5ab040cf-3ba2-4f2c-a0bb-0bedf61956f9
- !<SceneObject/25a5160c-dd09-4e72-9e5d-156e2f82f869>
  PrefabRemaps:
    []
  Name: pinky-0
  Enabled: true
  Layers: 1
  LocalTransform: !<TransformEntity>
    Position: {x: -0.000007, y: 11.453500, z: 0.000008}
    Rotation: {x: 1.584790, y: -17.344000, z: -21.859100}
    Scale: {x: 1.000000, y: 1.000000, z: 1.000000}
    HasSegmentScaleCompensation: false
  Children:
    - !<own> 00fdb93a-85d7-4497-9622-9fad02238fc3
  Components:
    []
- !<ScriptComponent/2732d388-98da-4ba1-85c9-359ecb72d9e7>
  PrefabRemaps:
    []
  Name: CursorController
  Enabled: true
  ScriptAsset: !<reference> 33b8ff0f-4908-4414-8821-6b37f1775435
  ScriptInputsDefault:
    {}
  ScriptTypesDefault:
    {}
  ScriptInputs:
    "":
      {}
  ScriptTypes:
    "":
      {}
- !<SceneObject/27d8ad08-c2ba-4450-861b-e3c51722f22a>
  PrefabRemaps:
    []
  Name: Container
  Enabled: true
  Layers: 1
  LocalTransform: !<TransformEntity>
    Position: {x: 0.000000, y: -25.000000, z: 0.000000}
    Rotation: {x: 0.000000, y: 0.000000, z: 0.000000}
    Scale: {x: 1.000000, y: 1.000000, z: 1.000000}
    HasSegmentScaleCompensation: false
  Children:
    - !<own> c05685f4-7c51-45a3-818c-c91d77e3b3b6
  Components:
    - !<own> 97df5fb4-042b-4e3a-922f-d1c203682707
- !<SceneObject/287aed38-37e4-417c-b695-b3b1714839f0>
  PrefabRemaps:
    []
  Name: index-1
  Enabled: true
  Layers: 1
  LocalTransform: !<TransformEntity>
    Position: {x: 0.017407, y: 3.481390, z: 0.001771}
    Rotation: {x: -8.084740, y: -0.103266, z: -0.728726}
    Scale: {x: 1.000000, y: 1.000000, z: 1.000000}
    HasSegmentScaleCompensation: false
  Children:
    - !<own> dc057694-04b7-4fd1-baaa-44b40d272fc9
  Components:
    []
- !<SceneObject/28ab82fd-ea2b-4344-b22e-92fb5d3d3f00>
  PrefabRemaps:
    []
  Name: UIParent
  Enabled: true
  Layers: 1
  LocalTransform: !<TransformEntity>
    Position: {x: 0.000000, y: 0.000000, z: 0.000000}
    Rotation: {x: 0.000000, y: 0.000000, z: 0.000000}
    Scale: {x: 1.000000, y: 1.000000, z: 1.000000}
    HasSegmentScaleCompensation: false
  Children:
    - !<own> e6036bc6-3c91-4023-990e-a2eb16658267
    - !<own> 5a923f7b-2938-44b5-a34f-eec308070af0
  Components:
    []
- !<ScriptComponent/28cf3766-599c-4bd5-8505-2a92bf6606ed>
  PrefabRemaps:
    []
  Name: MobileInteractor
  Enabled: true
  ScriptAsset: !<reference> 7876e94e-1942-4993-ab2d-d35e572dbe74
  ScriptInputsDefault:
    _drawDebug: true
    sphereCastEnabled: true
    _maxRaycastDistance: true
    indirectTargetingVolumeMultiplier: true
    indirectDragThreshold: true
    initializePositionAndRotationFilter: true
    _touchpadScrollSpeed: true
    touchpadDragThreshold: true
  ScriptTypesDefault:
    {}
  ScriptInputs:
    "":
      _drawDebug: false
      sphereCastEnabled: false
      spherecastRadii: !<float[]>
        - 0.500000
      spherecastDistanceThresholds: !<float[]>
        - 0.000000
      _maxRaycastDistance: !<float> 500.000000
      indirectTargetingVolumeMultiplier: !<float> 1.000000
      indirectDragThreshold: !<float> 3.000000
      initializePositionAndRotationFilter: true
      _touchpadScrollSpeed: !<float> 250.000000
      touchpadDragThreshold: 0.050000
  ScriptTypes:
    "":
      {}
- !<SceneObject/298f274e-575f-40f7-a4f3-e4eaeaaecd67>
  PrefabRemaps:
    []
  Name: thumb-2
  Enabled: true
  Layers: 1
  LocalTransform: !<TransformEntity>
    Position: {x: -0.054705, y: 3.957050, z: -0.004463}
    Rotation: {x: -2.614390, y: -0.009460, z: -0.205101}
    Scale: {x: 1.000000, y: 1.000000, z: 1.000000}
    HasSegmentScaleCompensation: false
  Children:
    - !<own> c379df8f-498c-4c54-a558-bb0a021b9dad
  Components:
    []
- !<SceneObject/2a443e01-9477-4c56-94d3-60a3dc5bbbd2>
  PrefabRemaps:
    []
  Name: thumb-3_end_end
  Enabled: true
  Layers: 1
  LocalTransform: !<TransformEntity>
    Position: {x: -0.000000, y: 3.549800, z: -0.000001}
    Rotation: {x: 0.000059, y: -0.000014, z: -0.000073}
    Scale: {x: 1.000000, y: 1.000000, z: 1.000000}
    HasSegmentScaleCompensation: false
  Children:
    - !<own> 38525cab-c9f5-4965-814b-8eb0d8b9ad55
  Components:
    []
- !<SceneObject/2afca6dc-0836-499d-9336-1507c895f297>
  PrefabRemaps:
    []
  Name: Constraint_rotation_45
  Enabled: true
  Layers: 1
  LocalTransform: !<TransformEntity>
    Position: {x: 0.000000, y: 0.000000, z: 0.000000}
    Rotation: {x: -36.512394, y: -0.000000, z: 0.000000}
    Scale: {x: 1.000000, y: 1.000000, z: 1.000000}
    HasSegmentScaleCompensation: false
  Children:
    - !<own> b0c9b29d-ef8a-420f-9fab-0cf13054f584
  Components:
    - !<own> 960d4350-dc09-47c9-bb41-a1fc8317d7a8
- !<SceneObject/2b48df55-44c4-4516-b674-91f4c5d5481b>
  PrefabRemaps:
    []
  Name: wrist
  Enabled: true
  Layers: 1
  LocalTransform: !<TransformEntity>
    Position: {x: 0.000000, y: 0.000000, z: 0.000000}
    Rotation: {x: 157.399994, y: -83.865097, z: 115.817001}
    Scale: {x: 1.000000, y: 1.000000, z: 1.000000}
    HasSegmentScaleCompensation: false
  Children:
    - !<own> cbe23cda-7bf6-451e-a60f-334bfbe52e6f
    - !<own> 40f477a9-ee22-4ef3-a789-f73b447844f0
    - !<own> 031abae4-7029-4da6-89ec-08d2369c519f
    - !<own> ab75b6c7-644c-445e-87eb-b92d21152410
    - !<own> 7747c579-b049-4c0d-bd9b-db409ed1a845
  Components:
    []
- !<SceneObject/2bea4673-7f91-4fc5-beb1-e82a05150ca9>
  PrefabRemaps:
    []
  Name: mid-0
  Enabled: true
  Layers: 1
  LocalTransform: !<TransformEntity>
    Position: {x: -0.000000, y: 11.483100, z: -0.000001}
    Rotation: {x: 1.935390, y: 5.930260, z: 3.282900}
    Scale: {x: 1.000000, y: 1.000000, z: 1.000000}
    HasSegmentScaleCompensation: false
  Children:
    - !<own> 1fe1071f-e06a-40b7-aaaa-8f669d48c544
  Components:
    []
- !<ScriptComponent/2c6ec376-7e3b-47c9-a4b3-9a4794b53592>
  PrefabRemaps:
    []
  Name: AROverlay
  Enabled: true
  ScriptAsset: !<reference> ba3dcbd0-8157-4431-ae0d-27ba0dc2e26f
  ScriptInputsDefault:
    highlightSize: true
    highlightPulseSpeed: true
    connectionLineWidth: true
    labelOffset: true
    highlightMethod: true
    outlineThickness: true
    fresnelIntensity: true
  ScriptTypesDefault:
    {}
  ScriptInputs:
    "":
      marvinAssistant: !<MappingBased.AssignableType> cfc7e98d-a72e-4dfb-b300-c86cc00bf654
      breadboardAssistant: !<MappingBased.AssignableType_1> cfc7e98d-a72e-4dfb-b300-c86cc00bf654
      depthMapper: !<MappingBased.AssignableType_2> 927919ee-aed7-4ec0-9dd9-55f5eb2d382c
      breadboardDepthMapper: !<MappingBased.AssignableType_3> 927919ee-aed7-4ec0-9dd9-55f5eb2d382c
      cameraObject: !<reference.SceneObject> 00000000-0000-0065-0000-000000000064
      highlightSize: 0.020000
      highlightPulseSpeed: !<float> 1.000000
      connectionLineWidth: 0.005000
      labelOffset: 0.050000
      highlightMethod: inverted_hull
      outlineThickness: 0.002000
      fresnelIntensity: !<float> 2.000000
      highlightMaterial: !<reference.Material> d10dc291-b270-4f1f-95c8-68624321f768
      connectionMaterial: !<reference.Material> f68759df-4a8d-404b-950c-1e80762a0c46
      labelMaterial: !<reference.Material> 3f90c471-6804-449c-b147-f53652382171
      highlightMesh: !<reference.RenderMeshVisual> fcfc2646-a5a7-4801-b5bf-388c06aeda03
      outlineMaterial: !<reference.Material> d71a44d6-c998-4303-af98-b9741f36b7cb
      fresnelMaterial: !<reference.Material> ea80932e-9b29-41d2-8e9c-5d9904b73872
  ScriptTypes:
    "":
      {}
- !<ScriptComponent/2c8d046c-00f9-4368-b888-6af2949b0548>
  PrefabRemaps:
    []
  Name: InteractableAudioFeedback
  Enabled: true
  ScriptAsset: !<reference> 1ad7da86-2c32-418c-bdf1-b7150c07c912
  ScriptInputsDefault:
    _playAudioOnHover: true
    _hoverAudioTrack: true
    _playAudioOnTriggerStart: true
    _triggerStartAudioTrack: true
    _playAudioOnTriggerEnd: true
    _triggerEndAudioTrack: true
  ScriptTypesDefault:
    {}
  ScriptInputs:
    "":
      _playAudioOnHover: false
      _hoverAudioTrack: !<reference.AudioTrackAsset> 97bf97ae-b2da-47d7-bde6-003f597fe888
      _playAudioOnTriggerStart: true
      _triggerStartAudioTrack: !<reference.AudioTrackAsset> edad7d53-55da-40b1-9025-fad0e7207862
      _playAudioOnTriggerEnd: true
      _triggerEndAudioTrack: !<reference.AudioTrackAsset> 82028831-1631-4d7b-b548-ff6be4e0a2ba
  ScriptTypes:
    "":
      {}
- !<SceneObject/2c8f136a-8214-42d2-8af6-a4377409b513>
  PrefabRemaps:
    []
  Name: TextHint
  Enabled: true
  Layers: 1
  LocalTransform: !<TransformEntity>
    Position: {x: 0.000000, y: -10.000000, z: 0.100000}
    Rotation: {x: 0.000000, y: 0.000000, z: 0.000000}
    Scale: {x: 1.000000, y: 1.000000, z: 1.000000}
    HasSegmentScaleCompensation: false
  Children:
    []
  Components:
    - !<own> 1823ef19-acfa-42a6-a55a-8e3282dccb5c
- !<RenderMeshVisual/2efd6b07-7b30-47a1-86a1-68b0fde1ad16>
  PrefabRemaps:
    []
  Name: Render Mesh Visual
  Enabled: true
  RenderOrder: 9999
  StretchMode: Stretch
  VerticalAlignment: Center
  HorizontalAlignment: Center
  MeshShadowMode: None
  ShadowColor: {x: 1.000000, y: 1.000000, z: 1.000000, w: 1.000000}
  ShadowDensity: 1.000000
  Materials:
    - !<reference> f2937562-a9a2-42f0-bf12-210ef47d5e21
  Mesh: !<reference> 6b7bd000-e1eb-47e3-8f2d-4b011d98a192
  Skin: !<reference> c6a71617-bec5-4be9-ba30-ccd2320ff3e4
  BlendShapesEnabled: true
  BlendNormals: false
  BlendShapes:
    Fingers_inflate: 0.000000
    Fingers_length: 0.000000
    Thumb_inflate: 0.000000
    Thumb_length: 0.000000
- !<SceneObject/2fa6895d-6663-4624-9e74-6b038b982135>
  PrefabRemaps:
    []
  Name: thumb-0
  Enabled: true
  Layers: 1
  LocalTransform: !<TransformEntity>
    Position: {x: 0.000005, y: 4.399180, z: -0.000010}
    Rotation: {x: -1.007350, y: 44.900501, z: -1.551620}
    Scale: {x: 1.000000, y: 1.000000, z: 1.000000}
    HasSegmentScaleCompensation: false
  Children:
    - !<own> 1be2dd1d-c962-46d6-b5a9-05228e532e18
  Components:
    []
- !<SceneObject/2fb08b10-2c9c-4284-8dba-dec7d392b883>
  PrefabRemaps:
    []
  Name: wrist_to_mid
  Enabled: true
  Layers: 1
  LocalTransform: !<TransformEntity>
    Position: {x: 0.000000, y: 0.000000, z: 0.000000}
    Rotation: {x: -0.519322, y: -5.969350, z: -5.521840}
    Scale: {x: 1.000000, y: 1.000000, z: 1.000000}
    HasSegmentScaleCompensation: false
  Children:
    - !<own> 2bea4673-7f91-4fc5-beb1-e82a05150ca9
  Components:
    []
- !<ColliderComponent/30677901-10ca-4f99-914f-7a781fea1c4c>
  PrefabRemaps:
    []
  Name: Physics Collider
  Enabled: true
  Shape: !<Sphere>
    FitVisual: false
    Radius: 7.000000
  Matter: !<reference> 00000000-0000-0000-0000-000000000000
  Filter: !<reference> 00000000-0000-0000-0000-000000000000
  OverlapFilter: !<reference> 00000000-0000-0000-0000-000000000000
  WorldSettings: !<reference> 00000000-0000-0000-0000-000000000000
  EnableSmoothing: false
  PositionTension: 30.000000
  RotationTension: 30.000000
  ForceCompound: false
  Intangible: false
  ShowCollider: false
- !<SceneObject/307b5f4c-6ae2-430c-a6ca-979a01c6b029>
  PrefabRemaps:
    []
  Name: ring-3_end_end
  Enabled: true
  Layers: 1
  LocalTransform: !<TransformEntity>
    Position: {x: -0.000000, y: 2.703710, z: 0.000000}
    Rotation: {x: 0.000000, y: -0.000000, z: 0.000025}
    Scale: {x: 1.000000, y: 1.000000, z: 1.000000}
    HasSegmentScaleCompensation: false
  Children:
    - !<own> b6967747-d54d-4fdf-b8cc-652d7e6080ba
  Components:
    []
- !<SceneObject/30a0056a-fb61-4349-a470-5e7bf41cec71>
  PrefabRemaps:
    []
  Name: Hint 2
  Enabled: true
  Layers: 1
  LocalTransform: !<TransformEntity>
    Position: {x: 0.000000, y: 2.000000, z: -150.000000}
    Rotation: {x: 0.000000, y: 0.000000, z: 0.000000}
    Scale: {x: 2.000000, y: 2.000000, z: 2.000000}
    HasSegmentScaleCompensation: false
  Children:
    []
  Components:
    - !<own> ba710944-8232-4a06-b997-0837303f3da1
- !<ScriptComponent/30cc9afc-2877-485c-b3c7-fa03fff2a431>
  PrefabRemaps:
    []
  Name: Interactable
  Enabled: true
  ScriptAsset: !<reference> 652e631a-22d0-4941-9f74-2943df59f34c
  ScriptInputsDefault:
    enableInstantDrag: true
    isScrollable: true
    allowMultipleInteractors: true
    enablePokeDirectionality: true
    acceptableXDirections: true
    acceptableYDirections: true
    acceptableZDirections: true
    useFilteredPinch: true
    isSynced: true
    acceptableSyncInteractionTypes: true
  ScriptTypesDefault:
    {}
  ScriptInputs:
    "":
      targetingMode: !<float> 7.000000
      enableInstantDrag: false
      isScrollable: false
      allowMultipleInteractors: true
      enablePokeDirectionality: false
      acceptableXDirections: !<float> 0.000000
      acceptableYDirections: !<float> 0.000000
      acceptableZDirections: !<float> 1.000000
      useFilteredPinch: false
      isSynced: false
      acceptableSyncInteractionTypes: !<float> 7.000000
  ScriptTypes:
    "":
      {}
- !<SceneObject/319c29db-cd9c-448c-8028-20ef49b55a70>
  PrefabRemaps:
    []
  Name: pinky-3_end_end
  Enabled: true
  Layers: 1
  LocalTransform: !<TransformEntity>
    Position: {x: 0.000000, y: 2.218160, z: -0.000003}
    Rotation: {x: 0.000050, y: -0.000000, z: 0.000000}
    Scale: {x: 1.000000, y: 1.000000, z: 1.000000}
    HasSegmentScaleCompensation: false
  Children:
    - !<own> edc3f854-bedb-4fbf-924b-9f93e6264c2f
  Components:
    []
- !<ScriptComponent/329940fb-34dd-413d-8f14-ed6fa1f135b5>
  PrefabRemaps:
    []
  Name: MouseInteractor
  Enabled: true
  ScriptAsset: !<reference> fa8d58de-519f-43c1-a79d-1bfa5fdecfb0
  ScriptInputsDefault:
    _drawDebug: true
    sphereCastEnabled: true
    spherecastRadii: true
    spherecastDistanceThresholds: true
    _maxRaycastDistance: true
    indirectTargetingVolumeMultiplier: true
    indirectDragThreshold: true
    mouseTargetingMode: true
    moveInDepth: true
    moveInDepthAmount: true
  ScriptTypesDefault:
    {}
  ScriptInputs:
    "":
      _drawDebug: false
      sphereCastEnabled: false
      spherecastRadii: !<float[]>
        - 0.500000
        - 2.000000
        - 4.000000
      spherecastDistanceThresholds: !<float[]>
        - 0.000000
        - 12.000000
        - 30.000000
      _maxRaycastDistance: !<float> 500.000000
      indirectTargetingVolumeMultiplier: !<float> 1.000000
      indirectDragThreshold: !<float> 3.000000
      mouseTargetingMode: !<float> 2.000000
      moveInDepth: false
      moveInDepthAmount: !<float> 5.000000
  ScriptTypes:
    "":
      {}
- !<ScriptComponent/32cb4123-c93d-4674-b19a-5e3e82ad9dd4>
  PrefabRemaps:
    []
  Name: ButtonFeedback
  Enabled: true
  ScriptAsset: !<reference> 99b48019-5088-4691-9ae6-beb39874357f
  ScriptInputsDefault:
    buttonType: true
    useGlowMesh: true
    glowRenderMeshVisual: true
    maxBlendShapeWeight: true
    meshBlendShapeName: true
    glowBlendShapeName: true
    glowIdleMaterial: true
    glowHoverMaterial: true
    glowPinchedMaterial: true
    meshStatePinchedMaterial: true
    meshStateHoverMaterial: true
    meshStateIdleMaterial: true
    persistentPinchedState: true
  ScriptTypesDefault:
    {}
  ScriptInputs:
    "":
      buttonType: 0
      renderMeshVisual: !<reference.RenderMeshVisual> 95bba86d-ef04-4058-b48b-0a73e0cc4d2b
      useGlowMesh: false
      glowRenderMeshVisual: !<reference.RenderMeshVisual> 00000000-0000-0000-0000-000000000000
      maxBlendShapeWeight: !<float> 1.000000
      meshBlendShapeName: Pinch
      meshIdleMaterial: !<reference.Material> 4ed3d6e9-3cb8-4485-b9e7-0ff7e47f5818
      meshHoverMaterial: !<reference.Material> b0f6e6ba-d56b-4f4a-9544-cbb5703c1f64
      meshPinchedMaterial: !<reference.Material> 715c8695-6cb5-45c0-ad71-8bd1f724158f
      glowBlendShapeName: Pinch
      glowIdleMaterial: !<reference.Material> 00000000-0000-0000-0000-000000000000
      glowHoverMaterial: !<reference.Material> 00000000-0000-0000-0000-000000000000
      glowPinchedMaterial: !<reference.Material> 00000000-0000-0000-0000-000000000000
      meshToggledPinchedMaterial: !<reference.Material> 8faab4bc-66d5-4d8c-a8db-34fa12e2e9fd
      meshToggledHoverMaterial: !<reference.Material> 8aeba9e1-d65f-4ea9-a45c-42c193b699ae
      meshToggledIdleMaterial: !<reference.Material> ae1edd4c-2264-4a6b-b498-167da1bccc69
      meshStatePinchedMaterial: !<reference.Material> 00000000-0000-0000-0000-000000000000
      meshStateHoverMaterial: !<reference.Material> 00000000-0000-0000-0000-000000000000
      meshStateIdleMaterial: !<reference.Material> 00000000-0000-0000-0000-000000000000
      persistentPinchedState: false
      defaultIcon: !<reference.Texture> 3f2755ae-ea4b-4434-be51-1df0be0e715e
      onIcon: !<reference.Texture> 3f2755ae-ea4b-4434-be51-1df0be0e715e
  ScriptTypes:
    "":
      {}
- !<ScriptComponent/33f8597e-1987-4ead-9d57-184180a88f6c>
  PrefabRemaps:
    []
  Name: Billboard
  Enabled: true
  ScriptAsset: !<reference> 74eafc23-e98b-4073-ab18-82ca532994e3
  ScriptInputsDefault:
    _yAxisEnabled: true
    _zAxisEnabled: true
    _axisBufferDegrees: true
    _axisEasing: true
    duration: true
  ScriptTypesDefault:
    {}
  ScriptInputs:
    "":
      _xAxisEnabled: true
      _yAxisEnabled: true
      _zAxisEnabled: false
      _axisBufferDegrees: !<Vec3> {x: 0.000000, y: 0.000000, z: 0.000000}
      _axisEasing: !<Vec3> {x: 1.000000, y: 1.000000, z: 1.000000}
      duration: 0.033000
  ScriptTypes:
    "":
      {}
- !<SceneObject/362d712d-3aa2-470c-8b9d-9b6467c32954>
  PrefabRemaps:
    []
  Name: APIKeyWarning
  Enabled: true
  Layers: 1
  LocalTransform: !<TransformEntity>
    Position: {x: 0.000000, y: 0.000000, z: -24.017929}
    Rotation: {x: 0.000000, y: 0.000000, z: 0.000000}
    Scale: {x: 1.000000, y: 1.000000, z: 1.000000}
    HasSegmentScaleCompensation: false
  Children:
    - !<own> 9bcad24f-5fa1-40b2-afe9-ee65ff96a4ec
  Components:
    - !<own> cf2d487a-c686-49ad-bf06-facc5cb6cc72
- !<ColliderComponent/37c09a20-1dca-42ab-ba85-f358a9d2dc02>
  PrefabRemaps:
    []
  Name: Physics Collider
  Enabled: true
  Shape: !<Box>
    FitVisual: true
    Size: {x: 15.000000, y: 15.000000, z: 15.000000}
  Matter: !<reference> 00000000-0000-0000-0000-000000000000
  Filter: !<reference> 00000000-0000-0000-0000-000000000000
  OverlapFilter: !<reference> 00000000-0000-0000-0000-000000000000
  WorldSettings: !<reference> 00000000-0000-0000-0000-000000000000
  EnableSmoothing: false
  PositionTension: 30.000000
  RotationTension: 30.000000
  ForceCompound: false
  Intangible: false
  ShowCollider: false
- !<SceneObject/38525cab-c9f5-4965-814b-8eb0d8b9ad55>
  PrefabRemaps:
    []
  Name: thumb-3_end_end_end
  Enabled: true
  Layers: 1
  LocalTransform: !<TransformEntity>
    Position: {x: 0.000000, y: 3.549800, z: -0.000002}
    Rotation: {x: 0.000000, y: 0.000028, z: 0.000033}
    Scale: {x: 1.000000, y: 1.000000, z: 1.000000}
    HasSegmentScaleCompensation: false
  Children:
    - !<own> 1fbad860-d2cc-4f57-a307-5ac38abfa448
  Components:
    []
- !<SceneObject/3a4261f4-2931-43c1-9fdf-cceacb788e80>
  PrefabRemaps:
    []
  Name: InteractorCursors
  Enabled: true
  Layers: 1
  LocalTransform: !<TransformEntity>
    Position: {x: 0.000000, y: 0.000000, z: 0.000000}
    Rotation: {x: 0.000000, y: 0.000000, z: 0.000000}
    Scale: {x: 1.000000, y: 1.000000, z: 1.000000}
    HasSegmentScaleCompensation: false
  Children:
    []
  Components:
    - !<own> 2732d388-98da-4ba1-85c9-359ecb72d9e7
- !<SceneObject/3a75a54c-9c31-4813-b102-78d85c512344>
  PrefabRemaps:
    []
  Name: TextHint
  Enabled: true
  Layers: 1
  LocalTransform: !<TransformEntity>
    Position: {x: 0.000000, y: -10.000000, z: 0.000000}
    Rotation: {x: 0.000000, y: 0.000000, z: 0.000000}
    Scale: {x: 1.000000, y: 1.000000, z: 1.000000}
    HasSegmentScaleCompensation: false
  Children:
    []
  Components:
    - !<own> 6292bd0e-7e99-40cb-b7f5-cfe1aacb65c6
- !<SceneObject/3b751b26-5cfb-436c-a947-657d5beaf06f>
  PrefabRemaps:
    []
  Name: ScreenSpaceText
  Enabled: true
  Layers: 1
  LocalTransform: !<TransformEntity>
    Position: {x: 0.000000, y: -9.000000, z: 0.000000}
    Rotation: {x: 0.000000, y: 0.000000, z: 0.000000}
    Scale: {x: 1.000000, y: 1.000000, z: 1.000000}
    HasSegmentScaleCompensation: false
  Children:
    []
  Components:
    - !<own> 404b6dd5-edce-46d1-bbd7-89d4eef2b6ad
- !<ScriptComponent/3bbf27ea-a24a-4d9f-84a6-56b5830bb48e>
  PrefabRemaps:
    []
  Name: HandVisual
  Enabled: true
  ScriptAsset: !<reference> f9b29b39-ec8c-41bd-8b53-769ae9b818b8
  ScriptInputsDefault:
    debugModeEnabled: true
    selectVisual: true
    handMeshPin: true
    handMeshRenderOrder: true
    autoJointMapping: true
    wrist: true
    thumbToWrist: true
    thumbBaseJoint: true
    thumbKnuckle: true
    thumbMidJoint: true
    thumbTip: true
    indexToWrist: true
    indexKnuckle: true
    indexMidJoint: true
    indexUpperJoint: true
    indexTip: true
    middleToWrist: true
    middleKnuckle: true
    middleMidJoint: true
    middleUpperJoint: true
    middleTip: true
    ringToWrist: true
    ringKnuckle: true
    ringMidJoint: true
    ringUpperJoint: true
    ringTip: true
    pinkyToWrist: true
    pinkyKnuckle: true
    pinkyMidJoint: true
    pinkyUpperJoint: true
    pinkyTip: true
    tipGlowRenderOrder: true
    tipGlowWorldScale: true
    triggeredLerpDurationSeconds: true
    pinchValidLerpDurationSeconds: true
    pokeValidLerpDurationSeconds: true
    pinchBrightnessMax: true
    pinchGlowBrightnessMax: true
    pinchTriggeredMult: true
    pinchBrightnessMaxStrength: true
    pinchExponent: true
    pinchExponentTriggered: true
    pinchHighlightThresholdFar: true
    pinchHighlightThresholdNear: true
    pokeGlowBrightnessMax: true
    pokeOccludeThresholdNear: true
    overrides: true
  ScriptTypesDefault:
    {}
  ScriptInputs:
    "":
      debugModeEnabled: false
      handType: right
      _meshType: IndexThumb
      selectVisual: Default
      handInteractor: !<MappingBased.AssignableType> 55ac6ced-0afb-4f36-991f-e2874f5d0c0f
      handMeshFull: !<reference.RenderMeshVisual> 6cac85a8-f502-4056-881b-db428723681c
      handMeshIndexThumb: !<reference.RenderMeshVisual> 73e6875d-1624-4484-b57e-f63773edadfc
      handMeshPin: !<reference.RenderMeshVisual> 00000000-0000-0000-0000-000000000000
      handMeshRenderOrder: !<float> 9999.000000
      root: !<reference.SceneObject> 11fcf3ea-da8b-4694-80a7-167693341344
      autoJointMapping: true
      wrist: !<reference.SceneObject> 00000000-0000-0000-0000-000000000000
      thumbToWrist: !<reference.SceneObject> 00000000-0000-0000-0000-000000000000
      thumbBaseJoint: !<reference.SceneObject> 00000000-0000-0000-0000-000000000000
      thumbKnuckle: !<reference.SceneObject> 00000000-0000-0000-0000-000000000000
      thumbMidJoint: !<reference.SceneObject> 00000000-0000-0000-0000-000000000000
      thumbTip: !<reference.SceneObject> 00000000-0000-0000-0000-000000000000
      indexToWrist: !<reference.SceneObject> 00000000-0000-0000-0000-000000000000
      indexKnuckle: !<reference.SceneObject> 00000000-0000-0000-0000-000000000000
      indexMidJoint: !<reference.SceneObject> 00000000-0000-0000-0000-000000000000
      indexUpperJoint: !<reference.SceneObject> 00000000-0000-0000-0000-000000000000
      indexTip: !<reference.SceneObject> 00000000-0000-0000-0000-000000000000
      middleToWrist: !<reference.SceneObject> 00000000-0000-0000-0000-000000000000
      middleKnuckle: !<reference.SceneObject> 00000000-0000-0000-0000-000000000000
      middleMidJoint: !<reference.SceneObject> 00000000-0000-0000-0000-000000000000
      middleUpperJoint: !<reference.SceneObject> 00000000-0000-0000-0000-000000000000
      middleTip: !<reference.SceneObject> 00000000-0000-0000-0000-000000000000
      ringToWrist: !<reference.SceneObject> 00000000-0000-0000-0000-000000000000
      ringKnuckle: !<reference.SceneObject> 00000000-0000-0000-0000-000000000000
      ringMidJoint: !<reference.SceneObject> 00000000-0000-0000-0000-000000000000
      ringUpperJoint: !<reference.SceneObject> 00000000-0000-0000-0000-000000000000
      ringTip: !<reference.SceneObject> 00000000-0000-0000-0000-000000000000
      pinkyToWrist: !<reference.SceneObject> 00000000-0000-0000-0000-000000000000
      pinkyKnuckle: !<reference.SceneObject> 00000000-0000-0000-0000-000000000000
      pinkyMidJoint: !<reference.SceneObject> 00000000-0000-0000-0000-000000000000
      pinkyUpperJoint: !<reference.SceneObject> 00000000-0000-0000-0000-000000000000
      pinkyTip: !<reference.SceneObject> 00000000-0000-0000-0000-000000000000
      unitPlaneMesh: !<reference.RenderMesh> a453f19f-0832-419f-bd8f-b3296b433b23
      tipGlowMaterial: !<reference.Material> 26460eea-cbec-488e-aefd-efde6c5d0085
      tipGlowRenderOrder: !<float> 10000.000000
      tipGlowWorldScale: 0.300000
      hoverColor: !<Vec4> {x: 0.764706, y: 0.447059, z: 0.000000, w: 1.000000}
      triggerColor: !<Vec4> {x: 0.807843, y: 0.705882, z: 0.196078, w: 1.000000}
      triggeredLerpDurationSeconds: 0.100000
      pinchValidLerpDurationSeconds: 0.250000
      pokeValidLerpDurationSeconds: 0.500000
      pinchBrightnessMax: !<float> 1.000000
      pinchGlowBrightnessMax: 0.330000
      pinchTriggeredMult: 1.200000
      pinchBrightnessMaxStrength: 0.750000
      pinchExponent: !<float> 2.000000
      pinchExponentTriggered: !<float> 2.000000
      pinchHighlightThresholdFar: !<float> 18.000000
      pinchHighlightThresholdNear: !<float> 4.000000
      pokeBrightnessMax: 1.100000
      pokeGlowBrightnessMax: 0.330000
      pokeTriggeredMult: 1.500000
      pokeHighlightThresholdFar: !<float> 18.000000
      pokeHighlightThresholdNear: !<float> 4.000000
      pokeOccludeThresholdFar: !<float> 12.000000
      pokeOccludeThresholdNear: !<float> 0.000000
      pokeExponent: 1.800000
      pokeExponentTriggered: 1.200000
      handOccluderMaterial: !<reference.Material> bb8479b9-021e-4c42-809a-60edf99cbeac
      overrides:
        []
  ScriptTypes:
    "":
      {}
- !<ScriptComponent/3bc4f56d-05e2-4ec4-9b53-d2232303cb7c>
  PrefabRemaps:
    []
  Name: MicrophoneRecorder
  Enabled: true
  ScriptAsset: !<reference> bc168e67-17cb-4051-b86a-1d8ed4094e8f
  ScriptInputsDefault:
    {}
  ScriptTypesDefault:
    {}
  ScriptInputs:
    "":
      micAudioTrack: !<reference.AudioTrackAsset> 87c6a30d-46b3-4939-8d46-3aa20667f2c2
  ScriptTypes:
    "":
      {}
- !<SceneObject/3d7828ee-2891-4454-9f06-7d3aa618c06b>
  PrefabRemaps:
    []
  Name: index-3_end_end_end
  Enabled: true
  Layers: 1
  LocalTransform: !<TransformEntity>
    Position: {x: 0.000000, y: 2.837170, z: 0.000002}
    Rotation: {x: -0.000076, y: -0.000000, z: -0.000013}
    Scale: {x: 1.000000, y: 1.000000, z: 1.000000}
    HasSegmentScaleCompensation: false
  Children:
    - !<own> 4a8fba8e-5e79-4c17-9b90-eecc02c7b7dc
  Components:
    []
- !<SceneObject/3edde0ea-8cd6-43be-9a1e-265dcd328ee6>
  PrefabRemaps:
    []
  Name: index-3_end_end
  Enabled: true
  Layers: 1
  LocalTransform: !<TransformEntity>
    Position: {x: -0.000000, y: 2.837170, z: 0.000001}
    Rotation: {x: 0.000189, y: -0.000000, z: 0.000044}
    Scale: {x: 1.000000, y: 1.000000, z: 1.000000}
    HasSegmentScaleCompensation: false
  Children:
    - !<own> 3d7828ee-2891-4454-9f06-7d3aa618c06b
  Components:
    []
- !<Text/404b6dd5-edce-46d1-bbd7-89d4eef2b6ad>
  PrefabRemaps:
    []
  Name: Text
  Enabled: true
  RenderOrder: 99
  StretchMode: Stretch
  VerticalAlignment: Top
  HorizontalAlignment: Center
  MeshShadowMode: None
  ShadowColor: {x: 1.000000, y: 1.000000, z: 1.000000, w: 1.000000}
  ShadowDensity: 1.000000
  Text: ""
  Editable: false
  ShowEditingPreview: true
  TouchHandler: !<reference> 00000000-0000-0000-0000-000000000000
  SizeToFit: false
  FontSize: 150
  Font: !<reference> 00000000-0000-0000-0000-000000000000
  LayoutRect:
    left: -50.000000
    bottom: -2.250000
    right: 50.000000
    top: 2.250000
  OverflowVertical: Overflow
  OverflowHorizontal: Wrap
  Fill: !<TextFill>
    Mode: Solid
    Color: {x: 1.000000, y: 1.000000, z: 1.000000, w: 1.000000}
    Texture: !<reference> 00000000-0000-0000-0000-000000000000
    ColorTint: {x: 1.000000, y: 1.000000, z: 1.000000, w: 1.000000}
    TileCount: 5.000000
    TileZone: Rect
    TextureStretch: FitWidth
  BlendMode: PremultipliedAlpha
  Outline: !<OutlineSettings>
    Enabled: false
    Fill: !<TextFill>
      Mode: Solid
      Color: {x: 0.000000, y: 0.000000, z: 0.000000, w: 1.000000}
      Texture: !<reference> 00000000-0000-0000-0000-000000000000
      ColorTint: {x: 1.000000, y: 1.000000, z: 1.000000, w: 1.000000}
      TileCount: 5.000000
      TileZone: Rect
      TextureStretch: FitWidth
    Size: 0.250000
  Dropshadow: !<DropshadowSettings>
    Enabled: false
    Fill: !<TextFill>
      Mode: Solid
      Color: {x: 0.000000, y: 0.000000, z: 0.000000, w: 1.000000}
      Texture: !<reference> 00000000-0000-0000-0000-000000000000
      ColorTint: {x: 1.000000, y: 1.000000, z: 1.000000, w: 1.000000}
      TileCount: 5.000000
      TileZone: Rect
      TextureStretch: FitWidth
    OffsetX: 0.250000
    OffsetY: 0.250000
  Background: !<BackgroundSettings>
    Enabled: true
    Fill: !<TextFill>
      Mode: Solid
      Color: {x: 0.000000, y: 0.000000, z: 0.000000, w: 1.000000}
      Texture: !<reference> 00000000-0000-0000-0000-000000000000
      ColorTint: {x: 1.000000, y: 1.000000, z: 1.000000, w: 1.000000}
      TileCount: 5.000000
      TileZone: Rect
      TextureStretch: FitWidth
    Margins:
      left: 0.500000
      bottom: 0.500000
      right: 0.500000
      top: 0.500000
    CornerRadius: 1.000000
  AdvancedLayout: !<TextAdvancedLayout>
    ExtentsTarget: !<reference> 00000000-0000-0000-0000-000000000000
    LetterSpacing: 0.000000
    LineSpacing: 1.000000
    CapitalizationOverride: None
  DepthTest: false
  TwoSided: false
- !<SceneObject/40f477a9-ee22-4ef3-a789-f73b447844f0>
  PrefabRemaps:
    []
  Name: wrist_to_index
  Enabled: true
  Layers: 1
  LocalTransform: !<TransformEntity>
    Position: {x: 0.000000, y: 0.000000, z: 0.000000}
    Rotation: {x: -0.140613, y: -15.148800, z: 17.637899}
    Scale: {x: 1.000000, y: 1.000000, z: 1.000000}
    HasSegmentScaleCompensation: false
  Children:
    - !<own> b9209fec-b989-4422-a397-b0b560812e8e
  Components:
    []
- !<ScriptComponent/438439f0-330f-428e-a27c-41879b86f4b3>
  PrefabRemaps:
    []
  Name: Interactable
  Enabled: true
  ScriptAsset: !<reference> 652e631a-22d0-4941-9f74-2943df59f34c
  ScriptInputsDefault:
    enableInstantDrag: true
    isScrollable: true
    allowMultipleInteractors: true
    enablePokeDirectionality: true
    acceptableXDirections: true
    acceptableYDirections: true
    acceptableZDirections: true
    useFilteredPinch: true
    isSynced: true
    acceptableSyncInteractionTypes: true
  ScriptTypesDefault:
    {}
  ScriptInputs:
    "":
      targetingMode: !<float> 7.000000
      enableInstantDrag: false
      isScrollable: false
      allowMultipleInteractors: true
      enablePokeDirectionality: false
      acceptableXDirections: !<float> 0.000000
      acceptableYDirections: !<float> 0.000000
      acceptableZDirections: !<float> 1.000000
      useFilteredPinch: false
      isSynced: false
      acceptableSyncInteractionTypes: !<float> 7.000000
  ScriptTypes:
    "":
      {}
- !<Text/43ce73ea-b24d-4d88-88f0-b225b7f7bab6>
  PrefabRemaps:
    []
  Name: Text
  Enabled: true
  RenderOrder: 999
  StretchMode: Stretch
  VerticalAlignment: Center
  HorizontalAlignment: Center
  MeshShadowMode: None
  ShadowColor: {x: 1.000000, y: 1.000000, z: 1.000000, w: 1.000000}
  ShadowDensity: 1.000000
  Text: ""
  Editable: false
  ShowEditingPreview: true
  TouchHandler: !<reference> 00000000-0000-0000-0000-000000000000
  SizeToFit: false
  FontSize: 100
  Font: !<reference> 00000000-0000-0000-0000-000000000000
  LayoutRect:
    left: -10.000000
    bottom: -2.250000
    right: 10.000000
    top: 2.250000
  OverflowVertical: Overflow
  OverflowHorizontal: Wrap
  Fill: !<TextFill>
    Mode: Solid
    Color: {x: 1.000000, y: 1.000000, z: 1.000000, w: 1.000000}
    Texture: !<reference> 00000000-0000-0000-0000-000000000000
    ColorTint: {x: 1.000000, y: 1.000000, z: 1.000000, w: 1.000000}
    TileCount: 5.000000
    TileZone: Rect
    TextureStretch: FitWidth
  BlendMode: PremultipliedAlpha
  Outline: !<OutlineSettings>
    Enabled: false
    Fill: !<TextFill>
      Mode: Solid
      Color: {x: 0.000000, y: 0.000000, z: 0.000000, w: 1.000000}
      Texture: !<reference> 00000000-0000-0000-0000-000000000000
      ColorTint: {x: 1.000000, y: 1.000000, z: 1.000000, w: 1.000000}
      TileCount: 5.000000
      TileZone: Rect
      TextureStretch: FitWidth
    Size: 0.250000
  Dropshadow: !<DropshadowSettings>
    Enabled: false
    Fill: !<TextFill>
      Mode: Solid
      Color: {x: 0.000000, y: 0.000000, z: 0.000000, w: 1.000000}
      Texture: !<reference> 00000000-0000-0000-0000-000000000000
      ColorTint: {x: 1.000000, y: 1.000000, z: 1.000000, w: 1.000000}
      TileCount: 5.000000
      TileZone: Rect
      TextureStretch: FitWidth
    OffsetX: 0.250000
    OffsetY: 0.250000
  Background: !<BackgroundSettings>
    Enabled: true
    Fill: !<TextFill>
      Mode: Solid
      Color: {x: 0.446708, y: 0.000000, z: 0.007446, w: 1.000000}
      Texture: !<reference> 00000000-0000-0000-0000-000000000000
      ColorTint: {x: 1.000000, y: 1.000000, z: 1.000000, w: 1.000000}
      TileCount: 5.000000
      TileZone: Rect
      TextureStretch: FitWidth
    Margins:
      left: 1.000000
      bottom: 1.000000
      right: 1.000000
      top: 1.000000
    CornerRadius: 1.000000
  AdvancedLayout: !<TextAdvancedLayout>
    ExtentsTarget: !<reference> 00000000-0000-0000-0000-000000000000
    LetterSpacing: 0.000000
    LineSpacing: 1.000000
    CapitalizationOverride: None
  DepthTest: true
  TwoSided: false
- !<SceneObject/440d9903-0516-47eb-a79f-3764e57df5b3>
  PrefabRemaps:
    []
  Name: mid-1
  Enabled: true
  Layers: 1
  LocalTransform: !<TransformEntity>
    Position: {x: 0.013405, y: 3.861870, z: 0.000233}
    Rotation: {x: -4.535240, y: -0.003456, z: -0.026343}
    Scale: {x: 1.000000, y: 1.000000, z: 1.000000}
    HasSegmentScaleCompensation: false
  Children:
    - !<own> f7f95fff-c512-4bf3-b03e-47c3440bf5df
  Components:
    []
- !<SceneObject/446e8a2b-6fb0-4b38-8bb0-78e6ff074bfe>
  PrefabRemaps:
    []
  Name: Look Around Hint
  Enabled: true
  Layers: 1
  LocalTransform: !<TransformEntity>
    Position: {x: 0.000000, y: 8.000000, z: -100.000000}
    Rotation: {x: 0.000000, y: 0.000000, z: 0.000000}
    Scale: {x: 1.000000, y: 1.000000, z: 1.000000}
    HasSegmentScaleCompensation: false
  Children:
    []
  Components:
    - !<own> f53f2adf-ba47-431c-a1b3-b6fe329366a3
- !<SceneObject/44ddb85f-cdfa-4419-aea1-7d43cc6401c6>
  PrefabRemaps:
    []
  Name: LeftHandInteractor
  Enabled: true
  Layers: 1
  LocalTransform: !<TransformEntity>
    Position: {x: 0.000000, y: 0.000000, z: 0.000000}
    Rotation: {x: 0.000000, y: 0.000000, z: 0.000000}
    Scale: {x: 1.000000, y: 1.000000, z: 1.000000}
    HasSegmentScaleCompensation: false
  Children:
    []
  Components:
    - !<own> 55be292f-0363-41f1-b55c-70fcb8e4dd25
- !<SceneObject/44eb9b75-4f01-470c-86e2-2feedcdedbd3>
  PrefabRemaps:
    []
  Name: YOLODetectionTrigger
  Enabled: true
  Layers: 1
  LocalTransform: !<TransformEntity>
    Position: {x: 0.000000, y: 0.000000, z: 0.000000}
    Rotation: {x: 0.000000, y: 0.000000, z: 0.000000}
    Scale: {x: 1.000000, y: 1.000000, z: 1.000000}
    HasSegmentScaleCompensation: false
  Children:
    []
  Components:
    - !<own> 71414c4f-5635-4e19-9285-4f8a78ad61d9
- !<ScriptComponent/45c51641-463a-493c-aec0-de480f1cc12b>
  PrefabRemaps:
    []
  Name: LoadingSpinner
  Enabled: true
  ScriptAsset: !<reference> 8452f399-da74-4ae7-ad18-cb07c1a9c836
  ScriptInputsDefault:
    {}
  ScriptTypesDefault:
    {}
  ScriptInputs:
    "":
      renderOrder: 2
  ScriptTypes:
    "":
      {}
- !<SceneObject/4906acd6-6bca-4099-bed3-9d968a7a0d10>
  PrefabRemaps:
    []
  Name: ShowPlatformToggleButton
  Enabled: true
  Layers: 1
  LocalTransform: !<TransformEntity>
    Position: {x: 0.000000, y: 0.000000, z: 0.000000}
    Rotation: {x: 0.000000, y: 0.000000, z: 0.000000}
    Scale: {x: 1.000000, y: 1.000000, z: 1.000000}
    HasSegmentScaleCompensation: false
  Children:
    []
  Components:
    - !<own> 52281ce2-5515-4534-bd22-428e39bce964
    - !<own> facff380-941f-4825-b76b-70b1004b841e
    - !<own> 9a6ee61d-b069-4ce8-b779-3d5b98aafcc5
    - !<own> 6bf05c28-3541-400e-a5bd-2b9713c1641c
    - !<own> a4236b2d-51dc-4d58-9b97-d7dc26a27249
    - !<own> fc8b78c5-2591-4d9c-a838-adcd7a0915b5
    - !<own> 8da3081e-49ee-418a-b919-7f88661693e3
- !<SceneObject/49db5038-1131-4ae4-b772-af978948e1f4>
  PrefabRemaps:
    []
  Name: OpenAI Realtime
  Enabled: true
  Layers: 1
  LocalTransform: !<TransformEntity>
    Position: {x: 0.000000, y: 0.000000, z: 0.000000}
    Rotation: {x: 0.000000, y: 0.000000, z: 0.000000}
    Scale: {x: 1.000000, y: 1.000000, z: 1.000000}
    HasSegmentScaleCompensation: false
  Children:
    []
  Components:
    - !<own> ae8a30a7-9a90-4275-b885-b1da15a9e189
- !<SceneObject/4a8fba8e-5e79-4c17-9b90-eecc02c7b7dc>
  PrefabRemaps:
    []
  Name: index-3_end_end_end_end
  Enabled: true
  Layers: 1
  LocalTransform: !<TransformEntity>
    Position: {x: 0.000000, y: 2.837170, z: 0.000000}
    Rotation: {x: 0.000000, y: 0.000000, z: 0.000000}
    Scale: {x: 1.000000, y: 1.000000, z: 1.000000}
    HasSegmentScaleCompensation: false
  Children:
    []
  Components:
    []
- !<ScriptComponent/4aa30a81-2a3a-4c2d-a9fa-30d11d91584f>
  PrefabRemaps:
    []
  Name: Snap3DInteractableFactory
  Enabled: true
  ScriptAsset: !<reference> 1f9f6217-bd69-4697-9ad4-670903b7c3a9
  ScriptInputsDefault:
    prompt: true
    useVertexColor: true
    runOnTap: true
  ScriptTypesDefault:
    {}
  ScriptInputs:
    "":
      prompt: A cute dog wearing a hat
      refineMesh: false
      useVertexColor: false
      runOnTap: false
      snap3DInteractablePrefab: !<reference.ObjectPrefab> db10c49c-d024-4b0e-8649-a551ad0864ad
  ScriptTypes:
    "":
      {}
- !<SceneObject/4b0c6bb9-d6b0-47e9-8a85-4943fc8c3a2a>
  PrefabRemaps:
    []
  Name: TargetPosition
  Enabled: true
  Layers: 1
  LocalTransform: !<TransformEntity>
    Position: {x: 0.000000, y: 6.000000, z: 0.000000}
    Rotation: {x: 0.000000, y: 0.000000, z: 0.000000}
    Scale: {x: 1.000000, y: 1.000000, z: 1.000000}
    HasSegmentScaleCompensation: false
  Children:
    []
  Components:
    []
- !<SceneObject/4bb4d1f5-e7c0-49bb-9310-2b9e340c8e01>
  PrefabRemaps:
    []
  Name: Gemini Live
  Enabled: true
  Layers: 1
  LocalTransform: !<TransformEntity>
    Position: {x: 0.000000, y: 0.000000, z: 0.000000}
    Rotation: {x: 0.000000, y: 0.000000, z: 0.000000}
    Scale: {x: 1.000000, y: 1.000000, z: 1.000000}
    HasSegmentScaleCompensation: false
  Children:
    []
  Components:
    - !<own> 4c6e9c85-a98f-4753-a3ed-ebda814e1999
- !<ScriptComponent/4c6e9c85-a98f-4753-a3ed-ebda814e1999>
  PrefabRemaps:
    []
  Name: GeminiAssistant
  Enabled: true
  ScriptAsset: !<reference> 54099172-e311-4b2a-9536-8be605a7d7be
  ScriptInputsDefault:
    voice: true
  ScriptTypesDefault:
    {}
  ScriptInputs:
    "":
      websocketRequirementsObj: !<reference.SceneObject> 1f8156a3-e9cd-4dd0-9fc4-98ab3ad567fb
      dynamicAudioOutput: !<MappingBased.AssignableType> aa2df9ae-bf35-4517-b5e0-89bc152196e6
      microphoneRecorder: !<MappingBased.AssignableType_1> 3bc4f56d-05e2-4ec4-9b53-d2232303cb7c
      instructions: "You are a helpful assistant who answers questions concisely and accurately. Be fun, witty, kind, smart and creative"
      haveVideoInput: true
      haveAudioOutput: true
      voice: Puck
  ScriptTypes:
    "":
      {}
- !<Text/4d11d15b-bb3a-4565-8722-2ee96f7daf45>
  PrefabRemaps:
    []
  Name: Text
  Enabled: true
  RenderOrder: 0
  StretchMode: Stretch
  VerticalAlignment: Center
  HorizontalAlignment: Center
  MeshShadowMode: None
  ShadowColor: {x: 1.000000, y: 1.000000, z: 1.000000, w: 1.000000}
  ShadowDensity: 1.000000
  Text: Generates a moveable 3D mesh from text input
  Editable: false
  ShowEditingPreview: true
  TouchHandler: !<reference> 00000000-0000-0000-0000-000000000000
  SizeToFit: false
  FontSize: 60
  Font: !<reference> 00000000-0000-0000-0000-000000000000
  LayoutRect:
    left: -7.500000
    bottom: -2.250000
    right: 7.500000
    top: 2.250000
  OverflowVertical: Overflow
  OverflowHorizontal: Overflow
  Fill: !<TextFill>
    Mode: Solid
    Color: {x: 1.000000, y: 1.000000, z: 1.000000, w: 1.000000}
    Texture: !<reference> 00000000-0000-0000-0000-000000000000
    ColorTint: {x: 1.000000, y: 1.000000, z: 1.000000, w: 1.000000}
    TileCount: 5.000000
    TileZone: Rect
    TextureStretch: FitWidth
  BlendMode: PremultipliedAlpha
  Outline: !<OutlineSettings>
    Enabled: false
    Fill: !<TextFill>
      Mode: Solid
      Color: {x: 0.000000, y: 0.000000, z: 0.000000, w: 1.000000}
      Texture: !<reference> 00000000-0000-0000-0000-000000000000
      ColorTint: {x: 1.000000, y: 1.000000, z: 1.000000, w: 1.000000}
      TileCount: 5.000000
      TileZone: Rect
      TextureStretch: FitWidth
    Size: 0.250000
  Dropshadow: !<DropshadowSettings>
    Enabled: false
    Fill: !<TextFill>
      Mode: Solid
      Color: {x: 0.000000, y: 0.000000, z: 0.000000, w: 1.000000}
      Texture: !<reference> 00000000-0000-0000-0000-000000000000
      ColorTint: {x: 1.000000, y: 1.000000, z: 1.000000, w: 1.000000}
      TileCount: 5.000000
      TileZone: Rect
      TextureStretch: FitWidth
    OffsetX: 0.250000
    OffsetY: 0.250000
  Background: !<BackgroundSettings>
    Enabled: false
    Fill: !<TextFill>
      Mode: Solid
      Color: {x: 0.000000, y: 0.000000, z: 0.000000, w: 1.000000}
      Texture: !<reference> 00000000-0000-0000-0000-000000000000
      ColorTint: {x: 1.000000, y: 1.000000, z: 1.000000, w: 1.000000}
      TileCount: 5.000000
      TileZone: Rect
      TextureStretch: FitWidth
    Margins:
      left: 0.000000
      bottom: 0.000000
      right: 0.000000
      top: 0.000000
    CornerRadius: 0.000000
  AdvancedLayout: !<TextAdvancedLayout>
    ExtentsTarget: !<reference> 00000000-0000-0000-0000-000000000000
    LetterSpacing: 0.000000
    LineSpacing: 1.000000
    CapitalizationOverride: None
  DepthTest: true
  TwoSided: false
- !<RenderMeshVisual/4d3c2e52-807c-4c3e-96ce-305f2b364250>
  PrefabRemaps:
    []
  Name: component_0
  Enabled: true
  RenderOrder: 9999
  StretchMode: Stretch
  VerticalAlignment: Center
  HorizontalAlignment: Center
  MeshShadowMode: None
  ShadowColor: {x: 1.000000, y: 1.000000, z: 1.000000, w: 1.000000}
  ShadowDensity: 1.000000
  Materials:
    - !<reference> c71dde88-df6c-46a6-8426-d07b956a747e
  Mesh: !<reference> a46c7bf7-85ad-42c1-a389-bcdbe17a135f
  Skin: !<reference> c6a71617-bec5-4be9-ba30-ccd2320ff3e4
  BlendShapesEnabled: true
  BlendNormals: false
  BlendShapes:
    {}
- !<SceneObject/4d75f471-9b48-4b6f-aa35-ecb1d7d4c0fb>
  PrefabRemaps:
    []
  Name: wrist_to_pinky
  Enabled: true
  Layers: 1
  LocalTransform: !<TransformEntity>
    Position: {x: 0.000000, y: 0.000000, z: 0.000000}
    Rotation: {x: 0.918454, y: 18.264400, z: 17.580700}
    Scale: {x: 1.000000, y: 1.000000, z: 1.000000}
    HasSegmentScaleCompensation: false
  Children:
    - !<own> 25a5160c-dd09-4e72-9e5d-156e2f82f869
  Components:
    []
- !<Text/4eaf2bfc-a513-49e8-8501-fdb3c59abfee>
  PrefabRemaps:
    []
  Name: Text
  Enabled: true
  RenderOrder: 8
  StretchMode: Stretch
  VerticalAlignment: Center
  HorizontalAlignment: Center
  MeshShadowMode: None
  ShadowColor: {x: 1.000000, y: 1.000000, z: 1.000000, w: 1.000000}
  ShadowDensity: 1.000000
  Text: OpenAI
  Editable: false
  ShowEditingPreview: true
  TouchHandler: !<reference> 00000000-0000-0000-0000-000000000000
  SizeToFit: false
  FontSize: 48
  Font: !<reference> 711473f0-eaf8-4cdb-8d22-e1d2e07c6345
  LayoutRect:
    left: -7.500000
    bottom: -2.250000
    right: 7.500000
    top: 2.250000
  OverflowVertical: Overflow
  OverflowHorizontal: Overflow
  Fill: !<TextFill>
    Mode: Solid
    Color: {x: 1.000000, y: 1.000000, z: 1.000000, w: 1.000000}
    Texture: !<reference> 00000000-0000-0000-0000-000000000000
    ColorTint: {x: 1.000000, y: 1.000000, z: 1.000000, w: 1.000000}
    TileCount: 5.000000
    TileZone: Rect
    TextureStretch: FitWidth
  BlendMode: PremultipliedAlpha
  Outline: !<OutlineSettings>
    Enabled: false
    Fill: !<TextFill>
      Mode: Solid
      Color: {x: 0.000000, y: 0.000000, z: 0.000000, w: 1.000000}
      Texture: !<reference> 00000000-0000-0000-0000-000000000000
      ColorTint: {x: 1.000000, y: 1.000000, z: 1.000000, w: 1.000000}
      TileCount: 5.000000
      TileZone: Rect
      TextureStretch: FitWidth
    Size: 0.250000
  Dropshadow: !<DropshadowSettings>
    Enabled: false
    Fill: !<TextFill>
      Mode: Solid
      Color: {x: 0.000000, y: 0.000000, z: 0.000000, w: 1.000000}
      Texture: !<reference> 00000000-0000-0000-0000-000000000000
      ColorTint: {x: 1.000000, y: 1.000000, z: 1.000000, w: 1.000000}
      TileCount: 5.000000
      TileZone: Rect
      TextureStretch: FitWidth
    OffsetX: 0.250000
    OffsetY: 0.250000
  Background: !<BackgroundSettings>
    Enabled: false
    Fill: !<TextFill>
      Mode: Solid
      Color: {x: 0.000000, y: 0.000000, z: 0.000000, w: 1.000000}
      Texture: !<reference> 00000000-0000-0000-0000-000000000000
      ColorTint: {x: 1.000000, y: 1.000000, z: 1.000000, w: 1.000000}
      TileCount: 5.000000
      TileZone: Rect
      TextureStretch: FitWidth
    Margins:
      left: 0.000000
      bottom: 0.000000
      right: 0.000000
      top: 0.000000
    CornerRadius: 0.000000
  AdvancedLayout: !<TextAdvancedLayout>
    ExtentsTarget: !<reference> 00000000-0000-0000-0000-000000000000
    LetterSpacing: 0.000000
    LineSpacing: 1.000000
    CapitalizationOverride: None
  DepthTest: false
  TwoSided: false
- !<Image/4f15c769-914c-4dfb-97d4-0901ec89d78a>
  PrefabRemaps:
    []
  Name: Image
  Enabled: true
  RenderOrder: 1
  StretchMode: Fit
  VerticalAlignment: Center
  HorizontalAlignment: Center
  MeshShadowMode: None
  ShadowColor: {x: 1.000000, y: 1.000000, z: 1.000000, w: 1.000000}
  ShadowDensity: 1.000000
  Materials:
    - !<reference> 0ffbbc53-be8f-4778-8301-2a121a7d3197
  FlipX: false
  FlipY: false
  RotationAngle: 0
  Pivot: {x: 0.000000, y: 0.000000}
  ExtentsTarget: !<reference> 00000000-0000-0000-0000-000000000000
- !<SceneObject/5073a1e9-5105-46dd-8050-79de03e5fb39>
  PrefabRemaps:
    []
  Name: ring-3_end
  Enabled: true
  Layers: 1
  LocalTransform: !<TransformEntity>
    Position: {x: 0.000000, y: 2.703710, z: 0.000002}
    Rotation: {x: 0.000000, y: 0.000000, z: -0.000033}
    Scale: {x: 1.000000, y: 1.000000, z: 1.000000}
    HasSegmentScaleCompensation: false
  Children:
    - !<own> 307b5f4c-6ae2-430c-a6ca-979a01c6b029
  Components:
    []
- !<SceneObject/51bb02f7-cd39-435b-93de-40d77f58c0ef>
  PrefabRemaps:
    []
  Name: index-3
  Enabled: true
  Layers: 1
  LocalTransform: !<TransformEntity>
    Position: {x: -0.009104, y: 2.837160, z: -0.000745}
    Rotation: {x: -88.447800, y: 0.630570, z: -5.443090}
    Scale: {x: 1.000000, y: 1.000000, z: 1.000000}
    HasSegmentScaleCompensation: false
  Children:
    - !<own> 974e2072-cd2a-4664-8d91-d71bbcd60d54
  Components:
    []
- !<RenderMeshVisual/52281ce2-5515-4534-bd22-428e39bce964>
  PrefabRemaps:
    []
  Name: Render Mesh Visual
  Enabled: true
  RenderOrder: 100
  StretchMode: Stretch
  VerticalAlignment: Center
  HorizontalAlignment: Center
  MeshShadowMode: None
  ShadowColor: {x: 1.000000, y: 1.000000, z: 1.000000, w: 1.000000}
  ShadowDensity: 1.000000
  Materials:
    - !<reference> 4ed3d6e9-3cb8-4485-b9e7-0ff7e47f5818
  Mesh: !<reference> 465e3f1e-fba6-4589-ab08-1e3a0372beb4
  Skin: !<reference> 00000000-0000-0000-0000-000000000000
  BlendShapesEnabled: true
  BlendNormals: false
  BlendShapes:
    Pinch: 0.000000
    Z depth: 0.000000
- !<SceneObject/52c43dcd-e614-485d-bddf-195146bde148>
  PrefabRemaps:
    []
  Name: RightHandPinMesh
  Enabled: false
  Layers: 2
  LocalTransform: !<TransformEntity>
    Position: {x: 0.000000, y: 0.000000, z: 0.000000}
    Rotation: {x: 0.000000, y: 0.000000, z: 0.000000}
    Scale: {x: 1.000000, y: 1.000000, z: 1.000000}
    HasSegmentScaleCompensation: false
  Children:
    []
  Components:
    - !<own> e9ed793b-f95b-47c6-8d37-1414aaa767d8
- !<SceneObject/541a1667-fb17-43bf-bd3b-7b713063d3f7>
  PrefabRemaps:
    []
  Name: index-3_end_end
  Enabled: true
  Layers: 1
  LocalTransform: !<TransformEntity>
    Position: {x: -0.000000, y: 2.837150, z: -0.000000}
    Rotation: {x: 0.000038, y: 0.000042, z: 0.000000}
    Scale: {x: 1.000000, y: 1.000000, z: 1.000000}
    HasSegmentScaleCompensation: false
  Children:
    - !<own> da31d502-20f7-4e8f-8ac9-adca9b659268
  Components:
    []
- !<SceneObject/5544eb4f-daa7-4441-84cd-b06ac2bda1b6>
  PrefabRemaps:
    []
  Name: wrist_to_ring
  Enabled: true
  Layers: 1
  LocalTransform: !<TransformEntity>
    Position: {x: 0.000000, y: 0.000000, z: 0.000000}
    Rotation: {x: 0.192403, y: 6.380900, z: 6.216870}
    Scale: {x: 1.000000, y: 1.000000, z: 1.000000}
    HasSegmentScaleCompensation: false
  Children:
    - !<own> dc96fedd-2b07-4573-afc0-c69eff2168fe
  Components:
    []
- !<ScriptComponent/55ac6ced-0afb-4f36-991f-e2874f5d0c0f>
  PrefabRemaps:
    []
  Name: HandInteractor
  Enabled: true
  ScriptAsset: !<reference> 4d0b0ec7-e669-4c4e-b2f7-32b9c59f24cc
  ScriptInputsDefault:
    _drawDebug: true
    sphereCastEnabled: true
    spherecastRadii: true
    spherecastDistanceThresholds: true
    _maxRaycastDistance: true
    indirectTargetingVolumeMultiplier: true
    indirectDragThreshold: true
    handType: true
    forcePokeOnNonDominantPalmProximity: true
    directColliderEnterRadius: true
    directColliderExitRadius: true
    directDragThreshold: true
  ScriptTypesDefault:
    {}
  ScriptInputs:
    "":
      _drawDebug: false
      sphereCastEnabled: false
      spherecastRadii: !<float[]>
        - 0.500000
        - 2.000000
        - 4.000000
      spherecastDistanceThresholds: !<float[]>
        - 0.000000
        - 12.000000
        - 30.000000
      _maxRaycastDistance: !<float> 500.000000
      indirectTargetingVolumeMultiplier: !<float> 1.000000
      indirectDragThreshold: !<float> 40.000000
      handType: right
      forcePokeOnNonDominantPalmProximity: false
      directColliderEnterRadius: !<float> 1.000000
      directColliderExitRadius: 1.500000
      directDragThreshold: !<float> 3.000000
  ScriptTypes:
    "":
      {}
- !<ScriptComponent/55be292f-0363-41f1-b55c-70fcb8e4dd25>
  PrefabRemaps:
    []
  Name: HandInteractor
  Enabled: true
  ScriptAsset: !<reference> 4d0b0ec7-e669-4c4e-b2f7-32b9c59f24cc
  ScriptInputsDefault:
    _drawDebug: true
    sphereCastEnabled: true
    spherecastRadii: true
    spherecastDistanceThresholds: true
    _maxRaycastDistance: true
    indirectTargetingVolumeMultiplier: true
    indirectDragThreshold: true
    forcePokeOnNonDominantPalmProximity: true
    directColliderEnterRadius: true
    directColliderExitRadius: true
    directDragThreshold: true
  ScriptTypesDefault:
    {}
  ScriptInputs:
    "":
      _drawDebug: false
      sphereCastEnabled: false
      spherecastRadii: !<float[]>
        - 0.500000
        - 2.000000
        - 4.000000
      spherecastDistanceThresholds: !<float[]>
        - 0.000000
        - 12.000000
        - 30.000000
      _maxRaycastDistance: !<float> 500.000000
      indirectTargetingVolumeMultiplier: !<float> 1.000000
      indirectDragThreshold: !<float> 40.000000
      handType: left
      forcePokeOnNonDominantPalmProximity: false
      directColliderEnterRadius: !<float> 1.000000
      directColliderExitRadius: 1.500000
      directDragThreshold: !<float> 3.000000
  ScriptTypes:
    "":
      {}
- !<RenderMeshVisual/56fb9493-d064-4be2-b3e1-71e9eb23cce1>
  PrefabRemaps:
    []
  Name: component_0
  Enabled: true
  RenderOrder: 11
  StretchMode: Stretch
  VerticalAlignment: Center
  HorizontalAlignment: Center
  MeshShadowMode: None
  ShadowColor: {x: 1.000000, y: 1.000000, z: 1.000000, w: 1.000000}
  ShadowDensity: 1.000000
  Materials:
    - !<reference> d812bb9b-41ce-402b-9c00-c3b4d4fecfd7
  Mesh: !<reference> 881b8440-dd4a-4ee1-a378-9151965cc7ab
  Skin: !<reference> 00000000-0000-0000-0000-000000000000
  BlendShapesEnabled: true
  BlendNormals: false
  BlendShapes:
    {}
- !<SceneObject/57c7318d-0f03-4dd2-9bd7-d95f54f0bce4>
  PrefabRemaps:
    []
  Name: VoiceInput
  Enabled: true
  Layers: 1
  LocalTransform: !<TransformEntity>
    Position: {x: 0.000000, y: -15.000000, z: 2.000000}
    Rotation: {x: 0.000000, y: 0.000000, z: 0.000000}
    Scale: {x: 1.500000, y: 1.500000, z: 1.500000}
    HasSegmentScaleCompensation: false
  Children:
    - !<own> f836cfb0-5590-490c-b315-a3678bfb7940
    - !<own> 987af269-41a2-41c0-aa89-7f7e71a42a6e
  Components:
    - !<own> 05b2200d-d356-4b4a-9b42-94932fb2ab3b
- !<ScriptComponent/581d33bf-4387-49ae-9406-54515dc48865>
  PrefabRemaps:
    []
  Name: ButtonFeedback
  Enabled: true
  ScriptAsset: !<reference> 99b48019-5088-4691-9ae6-beb39874357f
  ScriptInputsDefault:
    buttonType: true
    useGlowMesh: true
    glowRenderMeshVisual: true
    maxBlendShapeWeight: true
    meshBlendShapeName: true
    glowBlendShapeName: true
    glowIdleMaterial: true
    glowHoverMaterial: true
    glowPinchedMaterial: true
    meshToggledPinchedMaterial: true
    meshToggledHoverMaterial: true
    meshToggledIdleMaterial: true
    meshStatePinchedMaterial: true
    meshStateHoverMaterial: true
    meshStateIdleMaterial: true
    persistentPinchedState: true
    onIcon: true
  ScriptTypesDefault:
    {}
  ScriptInputs:
    "":
      buttonType: 0
      renderMeshVisual: !<reference.RenderMeshVisual> 9cb5f60d-1403-48f7-81b7-af63def47231
      useGlowMesh: false
      glowRenderMeshVisual: !<reference.RenderMeshVisual> 00000000-0000-0000-0000-000000000000
      maxBlendShapeWeight: !<float> 1.000000
      meshBlendShapeName: Pinch
      meshIdleMaterial: !<reference.Material> 4ed3d6e9-3cb8-4485-b9e7-0ff7e47f5818
      meshHoverMaterial: !<reference.Material> b0f6e6ba-d56b-4f4a-9544-cbb5703c1f64
      meshPinchedMaterial: !<reference.Material> 715c8695-6cb5-45c0-ad71-8bd1f724158f
      glowBlendShapeName: Pinch
      glowIdleMaterial: !<reference.Material> 00000000-0000-0000-0000-000000000000
      glowHoverMaterial: !<reference.Material> 00000000-0000-0000-0000-000000000000
      glowPinchedMaterial: !<reference.Material> 00000000-0000-0000-0000-000000000000
      meshToggledPinchedMaterial: !<reference.Material> 00000000-0000-0000-0000-000000000000
      meshToggledHoverMaterial: !<reference.Material> 00000000-0000-0000-0000-000000000000
      meshToggledIdleMaterial: !<reference.Material> 00000000-0000-0000-0000-000000000000
      meshStatePinchedMaterial: !<reference.Material> 00000000-0000-0000-0000-000000000000
      meshStateHoverMaterial: !<reference.Material> 00000000-0000-0000-0000-000000000000
      meshStateIdleMaterial: !<reference.Material> 00000000-0000-0000-0000-000000000000
      persistentPinchedState: false
      defaultIcon: !<reference.Texture> ce260221-adc8-4fac-abed-74c22d8f9beb
      onIcon: !<reference.Texture> 00000000-0000-0000-0000-000000000000
  ScriptTypes:
    "":
      {}
- !<Text/585c6a83-858a-46dd-bd11-fd6b037faaed>
  PrefabRemaps:
    []
  Name: Text
  Enabled: true
  RenderOrder: 0
  StretchMode: Stretch
  VerticalAlignment: Top
  HorizontalAlignment: Center
  MeshShadowMode: None
  ShadowColor: {x: 1.000000, y: 1.000000, z: 1.000000, w: 1.000000}
  ShadowDensity: 1.000000
  Text: Generative Image Example
  Editable: false
  ShowEditingPreview: true
  TouchHandler: !<reference> 00000000-0000-0000-0000-000000000000
  SizeToFit: false
  FontSize: 80
  Font: !<reference> 00000000-0000-0000-0000-000000000000
  LayoutRect:
    left: -7.500000
    bottom: -2.250000
    right: 7.500000
    top: 2.250000
  OverflowVertical: Overflow
  OverflowHorizontal: Overflow
  Fill: !<TextFill>
    Mode: Solid
    Color: {x: 1.000000, y: 1.000000, z: 1.000000, w: 1.000000}
    Texture: !<reference> 00000000-0000-0000-0000-000000000000
    ColorTint: {x: 1.000000, y: 1.000000, z: 1.000000, w: 1.000000}
    TileCount: 5.000000
    TileZone: Rect
    TextureStretch: FitWidth
  BlendMode: PremultipliedAlpha
  Outline: !<OutlineSettings>
    Enabled: true
    Fill: !<TextFill>
      Mode: Solid
      Color: {x: 1.000000, y: 1.000000, z: 1.000000, w: 1.000000}
      Texture: !<reference> 00000000-0000-0000-0000-000000000000
      ColorTint: {x: 1.000000, y: 1.000000, z: 1.000000, w: 1.000000}
      TileCount: 5.000000
      TileZone: Rect
      TextureStretch: FitWidth
    Size: 0.100000
  Dropshadow: !<DropshadowSettings>
    Enabled: true
    Fill: !<TextFill>
      Mode: Solid
      Color: {x: 0.000000, y: 0.000000, z: 0.000000, w: 1.000000}
      Texture: !<reference> 00000000-0000-0000-0000-000000000000
      ColorTint: {x: 1.000000, y: 1.000000, z: 1.000000, w: 1.000000}
      TileCount: 5.000000
      TileZone: Rect
      TextureStretch: FitWidth
    OffsetX: 0.250000
    OffsetY: 0.250000
  Background: !<BackgroundSettings>
    Enabled: true
    Fill: !<TextFill>
      Mode: Solid
      Color: {x: 0.500008, y: 0.451148, z: 0.000000, w: 1.000000}
      Texture: !<reference> 00000000-0000-0000-0000-000000000000
      ColorTint: {x: 1.000000, y: 1.000000, z: 1.000000, w: 1.000000}
      TileCount: 5.000000
      TileZone: Rect
      TextureStretch: FitWidth
    Margins:
      left: 1.000000
      bottom: 1.000000
      right: 1.000000
      top: 1.000000
    CornerRadius: 1.000000
  AdvancedLayout: !<TextAdvancedLayout>
    ExtentsTarget: !<reference> 00000000-0000-0000-0000-000000000000
    LetterSpacing: 0.000000
    LineSpacing: 1.000000
    CapitalizationOverride: None
  DepthTest: true
  TwoSided: false
- !<SceneObject/5a2ca1a2-f292-4079-aebb-f491bb9f5bf5>
  PrefabRemaps:
    []
  Name: mid-3_end_end_end
  Enabled: true
  Layers: 1
  LocalTransform: !<TransformEntity>
    Position: {x: -0.000000, y: 3.166710, z: -0.000003}
    Rotation: {x: -180.000000, y: -0.000000, z: -180.000000}
    Scale: {x: 1.000000, y: 1.000000, z: 1.000000}
    HasSegmentScaleCompensation: false
  Children:
    - !<own> c1e4cdd6-40ff-4bbf-94e2-490af58b9b1d
  Components:
    []
- !<SceneObject/5a923f7b-2938-44b5-a34f-eec308070af0>
  PrefabRemaps:
    []
  Name: Close Button
  Enabled: true
  Layers: 1
  LocalTransform: !<TransformEntity>
    Position: {x: 0.000000, y: 0.000000, z: 0.000000}
    Rotation: {x: 0.000000, y: 0.000000, z: 0.000000}
    Scale: {x: 1.000000, y: 1.000000, z: 1.000000}
    HasSegmentScaleCompensation: false
  Children:
    - !<own> 4906acd6-6bca-4099-bed3-9d968a7a0d10
  Components:
    []
- !<SceneObject/5aa0f98b-e799-448c-a2dc-cae5d04fa2a4>
  PrefabRemaps:
    - 00fdb93a-85d7-4497-9622-9fad02238fc3: 6a3dbaa3-d10c-4f71-7bf2-d4747e7b4983
    - 031abae4-7029-4da6-89ec-08d2369c519f: dbb15efd-eddd-45ff-6e82-a4ebcf6d59bf
    - 04c2beda-4182-4b4f-8d7c-5caf67ef33bb: 49316d12-58fb-4a4a-4f63-33956cfc2419
    - 0db12e22-e7e4-4167-bb90-11322be05786: 24caeee6-2dc2-41c3-73dd-27a9d4dfa846
    - 0f704a07-d079-4984-9aaf-bf4a989b3490: 95af3b28-6f17-49e5-7f3c-175637711ccd
    - 1036d690-6737-4314-a693-b98c84acb3d3: b6ce59a2-7157-40d0-532d-0582b04ff503
    - 10568179-3897-4527-83b6-b6018cff9f28: bc7ca399-42d5-43ce-74b9-91ce49d72508
    - 11011e74-164a-4fc3-a8a0-763f6a9795d3: 7c03fc5d-a618-491d-7ea1-69673336a147
    - 11fcf3ea-da8b-4694-80a7-167693341344: 88104fa0-ad2d-43a1-7d8e-7fe774a6b4ee
    - 124ebfc0-9240-4eaf-af6e-ce6ef49c1d7d: 022bb054-542f-44f4-44ba-69d0f9cae3ae
    - 142d82e8-0b31-4ba5-bd6f-e1d5a4ffd060: 6c82bb54-cde7-40cc-4f65-51fbf82b581b
    - 18c6646c-d787-40eb-b594-cb83f8a4ee95: c34bc6ff-bcac-4506-6773-b775fc5c02fd
    - 1a90888e-d4d2-4c81-b8cb-9e2370b94e8a: b0156873-8a9f-49b9-6a84-593d3b27ca90
    - 1be2dd1d-c962-46d6-b5a9-05228e532e18: bb442796-5475-4695-6e6e-84b576db2209
    - 1fbad860-d2cc-4f57-a307-5ac38abfa448: c7fc765f-3e34-42ed-4863-2f2f0e6202c8
    - 1fe1071f-e06a-40b7-aaaa-8f669d48c544: 001d8b74-6a85-4cdd-4dce-02e42037172f
    - 2153b6bf-a479-4099-aade-b47df58fc906: 0b47d35b-d9ff-43aa-73e7-94efb366ba58
    - 25a5160c-dd09-4e72-9e5d-156e2f82f869: a53b5990-7f09-4804-5c53-2acf9cbf5bf2
    - 2732d388-98da-4ba1-85c9-359ecb72d9e7: f05448db-5a08-4d04-64aa-13723f8d7ce2
    - 287aed38-37e4-417c-b695-b3b1714839f0: 82686826-4088-45dd-570f-fc97c8693187
    - 28cf3766-599c-4bd5-8505-2a92bf6606ed: 61c73054-e783-481d-68c9-48ce5477692c
    - 298f274e-575f-40f7-a4f3-e4eaeaaecd67: e1e61e4a-f61f-4b8e-6887-88dbf3a2fc4b
    - 2a443e01-9477-4c56-94d3-60a3dc5bbbd2: 20700869-1aef-485f-5ff2-9b6bc13d5693
    - 2b48df55-44c4-4516-b674-91f4c5d5481b: 9cedc16a-c9e5-4a68-79b3-c59e6c6c6d6f
    - 2bea4673-7f91-4fc5-beb1-e82a05150ca9: 340699f0-9c85-4b33-5c0e-980cfc228729
    - 2efd6b07-7b30-47a1-86a1-68b0fde1ad16: 51baf90b-86de-4a7e-789b-349c4b72393c
    - 2fa6895d-6663-4624-9e74-6b038b982135: c0fbe2e8-b696-42bd-55f2-d73736d535ee
    - 2fb08b10-2c9c-4284-8dba-dec7d392b883: 8e3b2e69-294f-497e-5d01-cfbce448916f
    - 307b5f4c-6ae2-430c-a6ca-979a01c6b029: c99ee9c2-c940-4c10-63ff-920ce0663fd8
    - 319c29db-cd9c-448c-8028-20ef49b55a70: ed26aed2-3168-4335-707b-b018f2f5eccc
    - 329940fb-34dd-413d-8f14-ed6fa1f135b5: 8e635d88-9a0d-4a5d-60c9-6384382137db
    - 38525cab-c9f5-4965-814b-8eb0d8b9ad55: 5108b158-1992-4fd3-5b21-1a62e54a8b8f
    - 3a4261f4-2931-43c1-9fdf-cceacb788e80: 3bc29fda-0d40-4a4c-5e2e-10f770dc4149
    - 3bbf27ea-a24a-4d9f-84a6-56b5830bb48e: d4da8107-4c33-4f45-469e-e20df6a6ac7e
    - 3d7828ee-2891-4454-9f06-7d3aa618c06b: 45ddc26d-8076-436c-7958-b79b8ae1cd8f
    - 3edde0ea-8cd6-43be-9a1e-265dcd328ee6: 75c70980-fa79-4d52-6a89-364aa720e18f
    - 40f477a9-ee22-4ef3-a789-f73b447844f0: 3a3fe018-7d5d-4ce2-75ec-bee46594d2f2
    - 440d9903-0516-47eb-a79f-3764e57df5b3: 37a62259-1ce7-4744-4915-23d3aa0cacd7
    - 44ddb85f-cdfa-4419-aea1-7d43cc6401c6: 815b6ca2-77e6-4e1c-7002-5c6207b7cfbd
    - 4a8fba8e-5e79-4c17-9b90-eecc02c7b7dc: 68c7b547-24e9-465d-6218-dc9705400f4f
    - 4d3c2e52-807c-4c3e-96ce-305f2b364250: 89b8d96b-b23a-4c1d-6502-15a525899ccf
    - 4d75f471-9b48-4b6f-aa35-ecb1d7d4c0fb: 4e42b98e-ee9f-4953-4caa-57d303fdb9c5
    - 5073a1e9-5105-46dd-8050-79de03e5fb39: 4c194481-fd5b-43b0-61e4-d2278d98ba51
    - 51bb02f7-cd39-435b-93de-40d77f58c0ef: 45c0ee0b-4eae-4c81-750e-bb6b8af721c0
    - 52c43dcd-e614-485d-bddf-195146bde148: ed879ff5-8912-4f11-69f6-bf8bb50e7520
    - 541a1667-fb17-43bf-bd3b-7b713063d3f7: 34c92e27-4c85-440a-420c-ad28510a62e3
    - 5544eb4f-daa7-4441-84cd-b06ac2bda1b6: 7dd90ddd-3a7e-4e11-4eeb-195f22d8c4b5
    - 55ac6ced-0afb-4f36-991f-e2874f5d0c0f: 6167dd36-c853-49b0-4d51-842079d5473c
    - 55be292f-0363-41f1-b55c-70fcb8e4dd25: 93a82b13-f1ae-404a-490c-0905b3c2bab5
    - 5a2ca1a2-f292-4079-aebb-f491bb9f5bf5: 7d75cc0b-46e2-4df2-4517-f5862a74da99
    - 5aa0f98b-e799-448c-a2dc-cae5d04fa2a4: ac190d7f-8f8a-427c-4cd7-034d38e5ab1c
    - 5abc1ef4-db66-4606-9d44-d1596f8d9818: a5dcc3e5-e051-4ad2-60c3-c9e2371e997f
    - 5d0fd01d-a7f6-432e-b50e-d0c6a689b942: b1f777fc-9def-4cf7-6afb-038a1427adc4
    - 6592fd98-8ae7-43b2-9e0d-b63edeaac767: a041ce3c-f6e7-494b-6047-f25ef4a5fdda
    - 67631804-38a6-4944-a9d7-8d2430f944a3: ad36bd15-0d0d-49b2-58ed-fcc4667994eb
    - 6bf04e34-6299-4f27-8f48-259345a32666: 43d0e3f6-94eb-4ee1-5b4c-ed33cd3c6b79
    - 6cac85a8-f502-4056-881b-db428723681c: 8ac837c8-53c2-4114-6ea1-4fd9a1c166fe
    - 6dc5dd7a-4726-4cb6-b42f-a12f4b6416c3: 6796d74c-36de-4973-49f0-d98dc98a21f1
    - 71dbdbcb-fedd-46c0-adcb-e1f2e8b92f5d: 05243f1b-f8a9-4eee-4ed5-be742c9a05ba
    - 73b7e3d8-b7f3-4c24-9f65-4ecfc6871b0d: 146c3d55-6548-4c7f-5b5b-dd0bfda8a0b0
    - 73e6875d-1624-4484-b57e-f63773edadfc: 81619451-4acf-4605-4dec-42d877edeb7e
    - 75eac7db-40ff-4ca6-b632-2be1547ca6a6: bba45d59-1d20-40e3-6ffc-07c1447c78b8
    - 7747c579-b049-4c0d-bd9b-db409ed1a845: f1e10bfb-c13f-486f-6fa7-5dfa55d5dd5a
    - 7b9d067f-414a-4620-a6b1-b0824953478c: adab9e6d-b430-459b-5c10-d79f6927ba92
    - 7b9dfe62-758d-4b65-9bbc-c0398a87bf61: e7c7be4e-0d9b-4cd3-4515-578e27dfee29
    - 7db11996-f25b-413e-b374-c4db27bbfc7e: e5f5a9b5-8c25-4543-78fb-4fabeae180d8
    - 7dbdd563-5651-4640-8d68-0be06bbb0b57: 66a8dd87-df9a-4166-43fd-662ba5d35009
    - 7e21254a-b32b-4815-a071-879538aa3a51: c6ca57a4-4187-47c4-67e8-d80d7ac17c3a
    - 7f5fe347-83fa-489d-9653-f629b6833fb9: 40f935c2-ac26-43a7-62b0-d5737fbb95c9
    - 805bb70d-0e93-48e5-a665-76bd8c8928ce: b1c0f72d-600f-41a7-449d-ce9138b8c201
    - 80613e75-e919-4a7a-aab7-96b9fdd0568f: ecb433df-f587-40a4-7211-a4e78635eaaf
    - 80e9d924-bd3c-4176-9c52-05a2603b2a4e: ff21c245-9565-4f69-7d82-a2c59bee4aa8
    - 85b990fe-4a77-4e85-b87e-28981b812dd8: 113a8fde-8503-4cd6-681f-7da86cf34ddc
    - 876856b0-0b08-4488-9e57-976a4ddd348f: 17aeff26-95dc-4958-7fb4-68403ab6398e
    - 8b1597e7-0f83-4295-a17b-d12cd299f954: 3b2ad7c8-6228-4421-5526-9a24b1979f48
    - 8cdd4c87-6054-4626-9717-2c37ae231599: 5eda9b75-dd34-4471-4309-6d9b1884aef9
    - 929164ef-2d41-474a-a457-1bf03d6cd9f1: b92e7c34-d016-4929-6b50-64cda20106b3
    - 974e2072-cd2a-4664-8d91-d71bbcd60d54: a0a63f72-25a0-4d69-6be8-a99d1674fe1c
    - 9a14c486-688a-4af4-a99a-084652f3efa1: beabd77f-6564-4eb1-6325-82c206ed7198
    - 9b8da751-599e-41c3-bebf-7b11dadee25a: d2fbbe47-d72e-4471-5e0e-fd0043416ded
    - 9c6bdaf8-6f75-4c15-8f87-51a47efb49e9: dc97552e-2a04-4019-7686-b7d06e5a7db0
    - a4be667c-356e-4cf4-81ef-21e3e55cb1c2: 746f9b2a-02f1-486b-48f5-9eecaac7e080
    - a702aad2-e621-42d4-afd6-3946f6425bb8: b7be8856-93cb-4049-76c3-e4a435b4d049
    - ab22849e-ac61-44f6-a05a-705b1b8d329f: 1a77b076-e485-4ba9-7687-c0f54d4d2802
    - ab75b6c7-644c-445e-87eb-b92d21152410: 1ff24423-e2c4-43dd-6dd1-8e56c1509ae7
    - abd1b358-ea5c-4ba7-ae94-f7f82e68ae63: 5922e7e5-b979-4848-6b85-c0ac2d05037c
    - af1f37ee-22ea-45a4-b833-bf90f24f074b: 24bab02f-73f1-439d-44f3-faa6a8b0f87d
    - b1f8254d-7ff0-4786-bdb0-5811371eac87: 31059286-43ff-450e-7b8c-b4195ca1dd8e
    - b347503f-aa87-4d61-8358-3f46d7939693: faa08582-c6d2-459c-7a8f-8539f5b58472
    - b376ea46-bee6-4eac-82cc-1f09a4389f34: ea015d35-5918-4f78-590a-5e820d9c842b
    - b426d87f-c8a6-47bf-a64e-7be86f43921d: a7ac0bc1-703e-43f5-70cb-91e33cf39e04
    - b6967747-d54d-4fdf-b8cc-652d7e6080ba: 9ed0157f-fd08-47e6-6e7f-261559f25171
    - b74ff32e-5135-4266-b883-71d0f54a6200: e3ec5982-f5aa-45f3-4551-4d3a92a1f432
    - b9209fec-b989-4422-a397-b0b560812e8e: 743452d1-5aaa-477e-5882-ef4ae715424d
    - b9527455-3058-4cc8-9255-783169419f0d: 4e6d1f6c-d7ff-4da0-4b7d-4f3ece91c6b3
    - c1e4cdd6-40ff-4bbf-94e2-490af58b9b1d: faa471eb-2331-4766-6fd1-526f145525c6
    - c2a3f250-ea25-4d54-a533-abe839f9bceb: 2fb017cb-455d-49d8-7eed-a5fa2584cc71
    - c379df8f-498c-4c54-a558-bb0a021b9dad: 49bc520e-979b-41dd-506d-3c62cf5a5e3c
    - c5f1f0e9-6707-4a13-9453-fbf92b4eba12: 88a2a29b-d368-412c-60fe-c42aca3cefd8
    - c6a71617-bec5-4be9-ba30-ccd2320ff3e4: 68c03b96-ff3b-4c4c-5259-4724db1f7b04
    - c89d7e48-75a6-414e-a253-874f80bfe792: fa8a056a-2062-4c94-5d62-2120bd39a182
    - cb723e33-4a15-4f02-82d2-7e80299b1395: 70290c16-3e1e-4ebd-77be-11f99a7f536a
    - cbe23cda-7bf6-451e-a60f-334bfbe52e6f: ec66e9a7-c3ab-4c3d-7803-98a11f4667fa
    - cc851f59-7d95-4dbe-a9c0-c336f5593682: b1a805b2-6eb9-49e5-6e71-24f9f72dd3fb
    - cca13a50-a590-4864-94ca-c7b3aa5951ed: 9faf2521-a7a5-4e36-6b7a-a37f7b8dc86f
    - d068eba3-1e0b-4b40-aa4c-7096a22b2748: f24eade7-4784-4f7b-7076-ef3281b8ed81
    - d0ca0b31-1430-4ea9-8226-dd945a58388c: 9674b11d-2166-430e-5bb9-917c7ea1443d
    - d3340ef4-90e8-49c1-aeb6-4194ed9937f9: 3ca998f8-03b3-4480-6049-3ef90d6ad46f
    - d491b31f-c593-49a0-932a-b8bbe817b1bf: 3f9892ea-ded0-4c59-5386-a08d3da7f4be
    - d5d3c70e-c5db-4974-b2f6-26c318337409: 44d3ae72-34ce-490d-682e-7ee11c80e5bf
    - d8ce2d41-6bdf-4d37-beb2-a693b7e1d24c: 99e6c117-7864-41d8-4c62-17acfe71bc53
    - d8e487e7-f06e-4df8-9d20-3d85a408de2b: 8ab59f68-ec36-4c83-751d-469d6fc802fb
    - da31d502-20f7-4e8f-8ac9-adca9b659268: e54e9514-91f3-4922-781f-1d53ce33b7aa
    - dc057694-04b7-4fd1-baaa-44b40d272fc9: e61d4d85-a08b-4b79-7587-42ee56be8e0d
    - dc96fedd-2b07-4573-afc0-c69eff2168fe: d54c61ff-e215-476a-6a13-7d1c223d44ac
    - e0b103d0-c0f0-4704-a927-287d342f0319: 7b545c21-569f-42ee-5743-987756d828cf
    - e0c838a2-fdd6-406e-8404-1fc871cbdb6e: a7e3803f-d6eb-43f5-5c45-3aeb94a22fa7
    - e1c330dd-cf96-4076-86ec-8b3625cb7a61: ac31778e-bd43-42a4-6843-b0b7a04f6a03
    - e67355a4-c26a-4bfc-b712-56f879b0f199: 215027b3-748f-4737-7518-2cebfc1589c7
    - e7d04753-28a1-4f9d-bc21-9c8284652226: ac3ceda4-1236-4a0b-4ad5-1758a5487e41
    - e9ed793b-f95b-47c6-8d37-1414aaa767d8: c6eed1bb-0a4b-4589-5f02-c3bf45a5e0f2
    - ec5cf781-7365-4db2-83df-e3d10556ffd3: dfa95e7e-64fb-4020-7bbb-7fdd1f2aef59
    - ecc4e409-834d-4868-bd92-33397b61ffbd: b50d0664-596f-4bd5-62ff-070b281d856f
    - ed7074f4-802d-4336-9588-237c5c48f33e: 43019c02-fdbb-4c37-5c19-a75cc178fb77
    - edc3f854-bedb-4fbf-924b-9f93e6264c2f: e798d31a-2bad-4d59-6eef-0fc7edf52dcd
    - eeefed81-5683-4d40-9498-fd8984e6e8f6: b9d14d3a-7945-428c-5897-be96d3d145eb
    - f0e33766-c981-4f7a-b17b-a50e70c8b6bc: fc8e7153-7b17-491b-63b4-e582e65918f8
    - f159ac9f-4106-46b2-a411-08c58f855bc4: 5c910008-d09a-4cf8-4f34-ed1a1f1f3002
    - f7f95fff-c512-4bf3-b03e-47c3440bf5df: 254b9e85-b5d1-400f-737b-7c22ad06aeff
    - fc530e67-51dc-4b55-8306-a92acdd025f6: 43126ca5-16da-40f9-7d48-38576d9f9c44
    - fe66bb72-6c90-42c5-bc72-2915d91b4804: fa0dcbdf-ddc9-4890-6f1d-27e06da01dc6
  Name: SpectaclesInteractionKit
  Enabled: true
  Layers: 1
  LocalTransform: !<TransformEntity>
    Position: {x: 0.000000, y: 0.000000, z: 0.000000}
    Rotation: {x: 0.000000, y: 0.000000, z: 0.000000}
    Scale: {x: 1.000000, y: 1.000000, z: 1.000000}
    HasSegmentScaleCompensation: false
  Children:
    - !<own> cb723e33-4a15-4f02-82d2-7e80299b1395
    - !<own> 7b9dfe62-758d-4b65-9bbc-c0398a87bf61
  Components:
    []
- !<ScriptComponent/5ab040cf-3ba2-4f2c-a0bb-0bedf61956f9>
  PrefabRemaps:
    []
  Name: ContextualAssistant
  Enabled: true
  ScriptAsset: !<reference> d8735a5c-51c2-4b3a-b44e-62d21eb7a5c3
  ScriptInputsDefault:
    proximityDistance: true
    cooldownPeriod: true
    minConfidence: true
    enableProactiveMode: true
  ScriptTypesDefault:
    {}
  ScriptInputs:
    "":
      marvinAssistant: !<MappingBased.AssignableType> cfc7e98d-a72e-4dfb-b300-c86cc00bf654
      camera: !<reference.Camera> 00000000-0000-0065-0000-000000000065
      proximityDistance: 0.500000
      cooldownPeriod: !<float> 30000.000000
      minConfidence: 0.700000
      enableProactiveMode: true
  ScriptTypes:
    "":
      {}
- !<ScriptComponent/5ab992ab-a328-477d-856d-8f7a879d5c6f>
  PrefabRemaps:
    []
  Name: CalendarOverlay
  Enabled: true
  ScriptAsset: !<reference> 561f69aa-0bf2-4f56-a5cc-af7e896a5563
  ScriptInputsDefault:
    autoHideAfterSeconds: true
    backgroundColor: true
    textColor: true
    animationDuration: true
  ScriptTypesDefault:
    {}
  ScriptInputs:
    "":
      calendarContainer: !<reference.SceneObject> 00000000-0000-0065-0000-000000000064
      backgroundImage: !<reference.Image> 4f15c769-914c-4dfb-97d4-0901ec89d78a
      titleText: !<reference.Text> ba710944-8232-4a06-b997-0837303f3da1
      dateText: !<reference.Text> 679aa029-99e5-46ab-9d75-2f06437050fc
      eventsText: !<reference.Text> 7591d592-0166-495f-a2c0-0baa10bca25b
      closeButton: !<reference.SceneObject> 6ab9e2ec-c483-48d6-8e59-5a126e8a1551
      autoHideAfterSeconds: !<float> 0.000000
      backgroundColor: !<Vec4> {x: 0.100000, y: 0.100000, z: 0.150000, w: 0.950000}
      textColor: !<Vec3> {x: 1.000000, y: 1.000000, z: 1.000000}
      animationDuration: 0.300000
  ScriptTypes:
    "":
      {}
- !<SceneObject/5abc1ef4-db66-4606-9d44-d1596f8d9818>
  PrefabRemaps:
    []
  Name: index-1
  Enabled: true
  Layers: 1
  LocalTransform: !<TransformEntity>
    Position: {x: -0.017495, y: 3.481400, z: 0.000180}
    Rotation: {x: -8.118590, y: -0.000575, z: 0.000047}
    Scale: {x: 1.000000, y: 1.000000, z: 1.000000}
    HasSegmentScaleCompensation: false
  Children:
    - !<own> eeefed81-5683-4d40-9498-fd8984e6e8f6
  Components:
    []
- !<SceneObject/5d0fd01d-a7f6-432e-b50e-d0c6a689b942>
  PrefabRemaps:
    []
  Name: HandVisuals
  Enabled: true
  Layers: 1
  LocalTransform: !<TransformEntity>
    Position: {x: 0.000000, y: 0.000000, z: 0.000000}
    Rotation: {x: 0.000000, y: 0.000000, z: 0.000000}
    Scale: {x: 1.000000, y: 1.000000, z: 1.000000}
    HasSegmentScaleCompensation: false
  Children:
    - !<own> d068eba3-1e0b-4b40-aa4c-7096a22b2748
    - !<own> c2a3f250-ea25-4d54-a533-abe839f9bceb
  Components:
    []
- !<SceneObject/5eea59d5-bb69-4ad3-8f9d-cbf61cb75660>
  PrefabRemaps:
    []
  Name: VoiceInput
  Enabled: true
  Layers: 1
  LocalTransform: !<TransformEntity>
    Position: {x: 0.000000, y: -15.000000, z: 2.000000}
    Rotation: {x: 0.000000, y: 0.000000, z: 0.000000}
    Scale: {x: 1.500000, y: 1.500000, z: 1.500000}
    HasSegmentScaleCompensation: false
  Children:
    - !<own> c95c910f-c7f0-4634-90fd-88fcae6eb862
    - !<own> b7c3407a-07db-4b28-98e3-bb766fee6149
  Components:
    - !<own> 7ec1d7e9-b3fd-4730-a0a0-6055f2089442
- !<Image/5f291a0f-50e3-44f6-9f42-81b93d879867>
  PrefabRemaps:
    []
  Name: Image
  Enabled: true
  RenderOrder: 9999
  StretchMode: Fit
  VerticalAlignment: Center
  HorizontalAlignment: Center
  MeshShadowMode: None
  ShadowColor: {x: 1.000000, y: 1.000000, z: 1.000000, w: 1.000000}
  ShadowDensity: 1.000000
  Materials:
    - !<reference> 0c055d20-6a34-42bb-945a-71cd278b0173
  FlipX: false
  FlipY: false
  RotationAngle: 0
  Pivot: {x: 0.000000, y: 0.000000}
  ExtentsTarget: !<reference> 00000000-0000-0000-0000-000000000000
- !<Text/6292bd0e-7e99-40cb-b7f5-cfe1aacb65c6>
  PrefabRemaps:
    []
  Name: Text
  Enabled: true
  RenderOrder: 2
  StretchMode: Stretch
  VerticalAlignment: Bottom
  HorizontalAlignment: Center
  MeshShadowMode: None
  ShadowColor: {x: 1.000000, y: 1.000000, z: 1.000000, w: 1.000000}
  ShadowDensity: 1.000000
  Text: Pinch on the microphone to make a request!
  Editable: false
  ShowEditingPreview: true
  TouchHandler: !<reference> 00000000-0000-0000-0000-000000000000
  SizeToFit: false
  FontSize: 76
  Font: !<reference> 00000000-0000-0000-0000-000000000000
  LayoutRect:
    left: -18.000000
    bottom: -2.250000
    right: 18.000000
    top: 2.250000
  OverflowVertical: Overflow
  OverflowHorizontal: Ellipsis
  Fill: !<TextFill>
    Mode: Solid
    Color: {x: 1.000000, y: 1.000000, z: 1.000000, w: 1.000000}
    Texture: !<reference> 00000000-0000-0000-0000-000000000000
    ColorTint: {x: 1.000000, y: 1.000000, z: 1.000000, w: 1.000000}
    TileCount: 5.000000
    TileZone: Rect
    TextureStretch: FitWidth
  BlendMode: PremultipliedAlpha
  Outline: !<OutlineSettings>
    Enabled: false
    Fill: !<TextFill>
      Mode: Solid
      Color: {x: 0.000000, y: 0.000000, z: 0.000000, w: 1.000000}
      Texture: !<reference> 00000000-0000-0000-0000-000000000000
      ColorTint: {x: 1.000000, y: 1.000000, z: 1.000000, w: 1.000000}
      TileCount: 5.000000
      TileZone: Rect
      TextureStretch: FitWidth
    Size: 0.250000
  Dropshadow: !<DropshadowSettings>
    Enabled: false
    Fill: !<TextFill>
      Mode: Solid
      Color: {x: 0.000000, y: 0.000000, z: 0.000000, w: 1.000000}
      Texture: !<reference> 00000000-0000-0000-0000-000000000000
      ColorTint: {x: 1.000000, y: 1.000000, z: 1.000000, w: 1.000000}
      TileCount: 5.000000
      TileZone: Rect
      TextureStretch: FitWidth
    OffsetX: 0.250000
    OffsetY: 0.250000
  Background: !<BackgroundSettings>
    Enabled: true
    Fill: !<TextFill>
      Mode: Solid
      Color: {x: 0.000000, y: 0.000000, z: 0.000000, w: 1.000000}
      Texture: !<reference> 00000000-0000-0000-0000-000000000000
      ColorTint: {x: 1.000000, y: 1.000000, z: 1.000000, w: 1.000000}
      TileCount: 5.000000
      TileZone: Rect
      TextureStretch: FitWidth
    Margins:
      left: 1.000000
      bottom: 1.000000
      right: 1.000000
      top: 1.000000
    CornerRadius: 1.000000
  AdvancedLayout: !<TextAdvancedLayout>
    ExtentsTarget: !<reference> 00000000-0000-0000-0000-000000000000
    LetterSpacing: 0.000000
    LineSpacing: 1.000000
    CapitalizationOverride: None
  DepthTest: true
  TwoSided: false
- !<ScriptComponent/6361bf74-2191-496a-afb9-dd4820dbd2ac>
  PrefabRemaps:
    []
  Name: Interactable
  Enabled: true
  ScriptAsset: !<reference> 652e631a-22d0-4941-9f74-2943df59f34c
  ScriptInputsDefault:
    enableInstantDrag: true
    isScrollable: true
    allowMultipleInteractors: true
    enablePokeDirectionality: true
    acceptableXDirections: true
    acceptableYDirections: true
    acceptableZDirections: true
    useFilteredPinch: true
    isSynced: true
    acceptableSyncInteractionTypes: true
  ScriptTypesDefault:
    {}
  ScriptInputs:
    "":
      targetingMode: !<float> 7.000000
      enableInstantDrag: false
      isScrollable: false
      allowMultipleInteractors: true
      enablePokeDirectionality: false
      acceptableXDirections: !<float> 0.000000
      acceptableYDirections: !<float> 0.000000
      acceptableZDirections: !<float> 1.000000
      useFilteredPinch: false
      isSynced: false
      acceptableSyncInteractionTypes: !<float> 7.000000
  ScriptTypes:
    "":
      {}
- !<SceneObject/63c50cc6-875a-4cb2-8b28-09a590eb3e5b>
  PrefabRemaps:
    []
  Name: Hint
  Enabled: true
  Layers: 1
  LocalTransform: !<TransformEntity>
    Position: {x: 0.000000, y: -3.000000, z: 0.000000}
    Rotation: {x: 0.000000, y: 0.000000, z: 0.000000}
    Scale: {x: 1.000000, y: 1.000000, z: 1.000000}
    HasSegmentScaleCompensation: false
  Children:
    []
  Components:
    - !<own> 03b8e51a-a6de-4dce-bece-5f7942f5c4fa
- !<SceneObject/6592fd98-8ae7-43b2-9e0d-b63edeaac767>
  PrefabRemaps:
    []
  Name: pinky-3_end_end_end
  Enabled: true
  Layers: 1
  LocalTransform: !<TransformEntity>
    Position: {x: 0.000000, y: 2.218170, z: 0.000000}
    Rotation: {x: -0.000148, y: 0.000148, z: 0.000000}
    Scale: {x: 1.000000, y: 1.000000, z: 1.000000}
    HasSegmentScaleCompensation: false
  Children:
    - !<own> 8cdd4c87-6054-4626-9717-2c37ae231599
  Components:
    []
- !<ScriptComponent/65c0f761-d132-4011-9db4-7793c56dfea0>
  PrefabRemaps:
    []
  Name: SphereController
  Enabled: true
  ScriptAsset: !<reference> b725e111-c574-482b-97ef-7e2e034c2add
  ScriptInputsDefault:
    {}
  ScriptTypesDefault:
    {}
  ScriptInputs:
    "":
      hoverMat: !<reference.Material> 140fbea4-2c62-46cb-9d81-4f27534d48c2
      orbInteractableObj: !<reference.SceneObject> ca95f722-96dd-4b65-9ba1-264ffb221ca8
      orbObject: !<reference.SceneObject> e6036bc6-3c91-4023-990e-a2eb16658267
      orbVisualParent: !<reference.SceneObject> c91880c1-c5c6-4fe9-b4eb-77c999ee64dd
      orbScreenPosition: !<reference.SceneObject> bced2f07-b559-4972-a7ab-7c82fb7d52a7
      closeObj: !<reference.SceneObject> 5a923f7b-2938-44b5-a34f-eec308070af0
      closeButtonInteractable: !<reference.SceneObject> 4906acd6-6bca-4099-bed3-9d968a7a0d10
      worldSpaceText: !<reference.Text> dd8af733-a842-4897-b20d-67448a9915c4
      screenSpaceText: !<reference.Text> 404b6dd5-edce-46d1-bbd7-89d4eef2b6ad
      uiParent: !<reference.SceneObject> 28ab82fd-ea2b-4344-b22e-92fb5d3d3f00
  ScriptTypes:
    "":
      {}
- !<SceneObject/67631804-38a6-4944-a9d7-8d2430f944a3>
  PrefabRemaps:
    []
  Name: wrist_to_index
  Enabled: true
  Layers: 1
  LocalTransform: !<TransformEntity>
    Position: {x: 0.000000, y: 0.000000, z: 0.000000}
    Rotation: {x: -0.143142, y: -18.425200, z: -17.556000}
    Scale: {x: 1.000000, y: 1.000000, z: 1.000000}
    HasSegmentScaleCompensation: false
  Children:
    - !<own> ec5cf781-7365-4db2-83df-e3d10556ffd3
  Components:
    []
- !<Text/679aa029-99e5-46ab-9d75-2f06437050fc>
  PrefabRemaps:
    []
  Name: Text
  Enabled: true
  RenderOrder: 0
  StretchMode: Stretch
  VerticalAlignment: Center
  HorizontalAlignment: Center
  MeshShadowMode: None
  ShadowColor: {x: 1.000000, y: 1.000000, z: 1.000000, w: 1.000000}
  ShadowDensity: 1.000000
  Text: Start
  Editable: false
  ShowEditingPreview: true
  TouchHandler: !<reference> 00000000-0000-0000-0000-000000000000
  SizeToFit: false
  FontSize: 48
  Font: !<reference> 00000000-0000-0000-0000-000000000000
  LayoutRect:
    left: -7.500000
    bottom: -2.250000
    right: 7.500000
    top: 2.250000
  OverflowVertical: Overflow
  OverflowHorizontal: Overflow
  Fill: !<TextFill>
    Mode: Solid
    Color: {x: 1.000000, y: 1.000000, z: 1.000000, w: 1.000000}
    Texture: !<reference> 00000000-0000-0000-0000-000000000000
    ColorTint: {x: 1.000000, y: 1.000000, z: 1.000000, w: 1.000000}
    TileCount: 5.000000
    TileZone: Rect
    TextureStretch: FitWidth
  BlendMode: PremultipliedAlpha
  Outline: !<OutlineSettings>
    Enabled: false
    Fill: !<TextFill>
      Mode: Solid
      Color: {x: 0.000000, y: 0.000000, z: 0.000000, w: 1.000000}
      Texture: !<reference> 00000000-0000-0000-0000-000000000000
      ColorTint: {x: 1.000000, y: 1.000000, z: 1.000000, w: 1.000000}
      TileCount: 5.000000
      TileZone: Rect
      TextureStretch: FitWidth
    Size: 0.250000
  Dropshadow: !<DropshadowSettings>
    Enabled: false
    Fill: !<TextFill>
      Mode: Solid
      Color: {x: 0.000000, y: 0.000000, z: 0.000000, w: 1.000000}
      Texture: !<reference> 00000000-0000-0000-0000-000000000000
      ColorTint: {x: 1.000000, y: 1.000000, z: 1.000000, w: 1.000000}
      TileCount: 5.000000
      TileZone: Rect
      TextureStretch: FitWidth
    OffsetX: 0.250000
    OffsetY: 0.250000
  Background: !<BackgroundSettings>
    Enabled: false
    Fill: !<TextFill>
      Mode: Solid
      Color: {x: 0.000000, y: 0.000000, z: 0.000000, w: 1.000000}
      Texture: !<reference> 00000000-0000-0000-0000-000000000000
      ColorTint: {x: 1.000000, y: 1.000000, z: 1.000000, w: 1.000000}
      TileCount: 5.000000
      TileZone: Rect
      TextureStretch: FitWidth
    Margins:
      left: 0.000000
      bottom: 0.000000
      right: 0.000000
      top: 0.000000
    CornerRadius: 0.000000
  AdvancedLayout: !<TextAdvancedLayout>
    ExtentsTarget: !<reference> 00000000-0000-0000-0000-000000000000
    LetterSpacing: 0.000000
    LineSpacing: 1.000000
    CapitalizationOverride: None
  DepthTest: false
  TwoSided: false
- !<RenderMeshVisual/68454c63-28da-4259-8a00-aea0942093df>
  PrefabRemaps:
    []
  Name: Render Mesh Visual
  Enabled: true
  RenderOrder: 0
  StretchMode: Stretch
  VerticalAlignment: Center
  HorizontalAlignment: Center
  MeshShadowMode: None
  ShadowColor: {x: 1.000000, y: 1.000000, z: 1.000000, w: 1.000000}
  ShadowDensity: 1.000000
  Materials:
    - !<reference> 4ed3d6e9-3cb8-4485-b9e7-0ff7e47f5818
  Mesh: !<reference> f15bc11b-f9f5-4a21-bc69-f252d5388eac
  Skin: !<reference> 00000000-0000-0000-0000-000000000000
  BlendShapesEnabled: true
  BlendNormals: false
  BlendShapes:
    Pinch: 0.000000
- !<SceneObject/6985f6a1-d9d9-4da7-b92b-c0849a36e06c>
  PrefabRemaps:
    []
  Name: Status
  Enabled: true
  Layers: 1
  LocalTransform: !<TransformEntity>
    Position: {x: 0.000000, y: -5.000000, z: -150.000000}
    Rotation: {x: 0.000000, y: 0.000000, z: 0.000000}
    Scale: {x: 2.000000, y: 2.000000, z: 2.000000}
    HasSegmentScaleCompensation: false
  Children:
    []
  Components:
    - !<own> 7591d592-0166-495f-a2c0-0baa10bca25b
- !<SceneObject/6ab9e2ec-c483-48d6-8e59-5a126e8a1551>
  PrefabRemaps:
    []
  Name: Start
  Enabled: true
  Layers: 1
  LocalTransform: !<TransformEntity>
    Position: {x: 0.000000, y: -12.000000, z: -150.000000}
    Rotation: {x: 0.000000, y: 0.000000, z: 0.000000}
    Scale: {x: 2.000000, y: 2.000000, z: 2.000000}
    HasSegmentScaleCompensation: false
  Children:
    []
  Components:
    - !<own> 95bba86d-ef04-4058-b48b-0a73e0cc4d2b
    - !<own> 438439f0-330f-428e-a27c-41879b86f4b3
    - !<own> eb71e098-6f24-4d11-8143-7451aa16f235
    - !<own> f473ba0f-0bcc-44d4-964a-19bb6cccd34a
    - !<own> 2c8d046c-00f9-4368-b888-6af2949b0548
    - !<own> 32cb4123-c93d-4674-b19a-5e3e82ad9dd4
    - !<own> f67b9050-4c81-44df-bd49-a789223b06fd
- !<SceneObject/6ae800e4-2beb-4e20-8c86-039d3d9ad00b>
  PrefabRemaps:
    []
  Name: CalendarOverlay
  Enabled: true
  Layers: 1
  LocalTransform: !<TransformEntity>
    Position: {x: 0.000000, y: 0.000000, z: 0.000000}
    Rotation: {x: 0.000000, y: 0.000000, z: 0.000000}
    Scale: {x: 1.000000, y: 1.000000, z: 1.000000}
    HasSegmentScaleCompensation: false
  Children:
    []
  Components:
    - !<own> 5ab992ab-a328-477d-856d-8f7a879d5c6f
- !<SceneObject/6bf04e34-6299-4f27-8f48-259345a32666>
  PrefabRemaps:
    []
  Name: ring-3_end
  Enabled: true
  Layers: 1
  LocalTransform: !<TransformEntity>
    Position: {x: 0.000000, y: 2.703730, z: -0.000002}
    Rotation: {x: -0.000202, y: -0.000189, z: 0.000000}
    Scale: {x: 1.000000, y: 1.000000, z: 1.000000}
    HasSegmentScaleCompensation: false
  Children:
    - !<own> fc530e67-51dc-4b55-8306-a92acdd025f6
  Components:
    []
- !<ScriptComponent/6bf05c28-3541-400e-a5bd-2b9713c1641c>
  PrefabRemaps:
    []
  Name: PinchButton
  Enabled: true
  ScriptAsset: !<reference> a54c5722-d3fb-4aa5-97ff-f7425978bc59
  ScriptInputsDefault:
    editEventCallbacks: true
    customFunctionForOnButtonPinched: true
    onButtonPinchedFunctionNames: true
  ScriptTypesDefault:
    {}
  ScriptInputs:
    "":
      editEventCallbacks: false
      customFunctionForOnButtonPinched: !<reference.ScriptComponent> 00000000-0000-0000-0000-000000000000
      onButtonPinchedFunctionNames: !<string[]>
        []
  ScriptTypes:
    "":
      {}
- !<SceneObject/6c95386a-15e1-46d4-8203-4f799e5d03db>
  PrefabRemaps:
    []
  Name: Behaviors
  Enabled: true
  Layers: 1
  LocalTransform: !<TransformEntity>
    Position: {x: 0.000000, y: 0.000000, z: 0.000000}
    Rotation: {x: 0.000000, y: 0.000000, z: 0.000000}
    Scale: {x: 1.000000, y: 1.000000, z: 1.000000}
    HasSegmentScaleCompensation: false
  Children:
    - !<own> d2180f57-96f9-4629-940b-1c2278e23ea7
  Components:
    - !<own> d3b51dd0-792d-4634-8174-bfdb79f88c94
    - !<own> 33f8597e-1987-4ead-9d57-184180a88f6c
- !<RenderMeshVisual/6cac85a8-f502-4056-881b-db428723681c>
  PrefabRemaps:
    []
  Name: component_0
  Enabled: true
  RenderOrder: 9999
  StretchMode: Stretch
  VerticalAlignment: Center
  HorizontalAlignment: Center
  MeshShadowMode: None
  ShadowColor: {x: 1.000000, y: 1.000000, z: 1.000000, w: 1.000000}
  ShadowDensity: 1.000000
  Materials:
    - !<reference> c71dde88-df6c-46a6-8426-d07b956a747e
  Mesh: !<reference> b65568f8-3141-4fc6-b034-96009f5bfd8f
  Skin: !<reference> d8e487e7-f06e-4df8-9d20-3d85a408de2b
  BlendShapesEnabled: true
  BlendNormals: false
  BlendShapes:
    {}
- !<SceneObject/6ce7c8ce-76f5-4dd3-ab9b-6e3102f8da3d>
  PrefabRemaps:
    []
  Name: PinholeCapture
  Enabled: true
  Layers: 1
  LocalTransform: !<TransformEntity>
    Position: {x: 0.000000, y: 0.000000, z: 0.000000}
    Rotation: {x: 0.000000, y: 0.000000, z: 0.000000}
    Scale: {x: 1.000000, y: 1.000000, z: 1.000000}
    HasSegmentScaleCompensation: false
  Children:
    []
  Components:
    - !<own> c2462743-2cdb-4cb8-80da-7a7730c359ac
- !<SceneObject/6dc5dd7a-4726-4cb6-b42f-a12f4b6416c3>
  PrefabRemaps:
    []
  Name: mid-3
  Enabled: true
  Layers: 1
  LocalTransform: !<TransformEntity>
    Position: {x: -0.010479, y: 3.166700, z: 0.000210}
    Rotation: {x: -87.477303, y: 5.565590, z: -5.001890}
    Scale: {x: 1.000000, y: 1.000000, z: 1.000000}
    HasSegmentScaleCompensation: false
  Children:
    - !<own> b376ea46-bee6-4eac-82cc-1f09a4389f34
  Components:
    []
- !<ScriptComponent/71414c4f-5635-4e19-9285-4f8a78ad61d9>
  PrefabRemaps:
    []
  Name: YOLODetectionTrigger
  Enabled: true
  ScriptAsset: !<reference> 158b3481-814a-42d0-9369-e268a9c753bf
  ScriptInputsDefault:
    startDelay: true
    detectionInterval: true
  ScriptTypesDefault:
    {}
  ScriptInputs:
    "":
      marvinAssistant: !<MappingBased.AssignableType> cfc7e98d-a72e-4dfb-b300-c86cc00bf654
      autoTriggerOnStart: true
      startDelay: !<float> 3.000000
      continuousDetection: true
      detectionInterval: !<float> 5.000000
  ScriptTypes:
    "":
      {}
- !<SceneObject/71dbdbcb-fedd-46c0-adcb-e1f2e8b92f5d>
  PrefabRemaps:
    []
  Name: RightHandMeshFull
  Enabled: true
  Layers: 1
  LocalTransform: !<TransformEntity>
    Position: {x: 0.000000, y: 0.000000, z: 0.000000}
    Rotation: {x: 0.000000, y: 0.000000, z: 0.000000}
    Scale: {x: 1.000000, y: 1.000000, z: 1.000000}
    HasSegmentScaleCompensation: false
  Children:
    []
  Components:
    - !<own> 6cac85a8-f502-4056-881b-db428723681c
- !<SceneObject/73b7e3d8-b7f3-4c24-9f65-4ecfc6871b0d>
  PrefabRemaps:
    []
  Name: mid-3
  Enabled: true
  Layers: 1
  LocalTransform: !<TransformEntity>
    Position: {x: 0.010478, y: 3.166710, z: 0.000270}
    Rotation: {x: -86.458298, y: -5.335180, z: -5.675670}
    Scale: {x: 1.000000, y: 1.000000, z: 1.000000}
    HasSegmentScaleCompensation: false
  Children:
    - !<own> b9527455-3058-4cc8-9255-783169419f0d
  Components:
    []
- !<RenderMeshVisual/73e6875d-1624-4484-b57e-f63773edadfc>
  PrefabRemaps:
    []
  Name: Render Mesh Visual
  Enabled: true
  RenderOrder: 9999
  StretchMode: Stretch
  VerticalAlignment: Center
  HorizontalAlignment: Center
  MeshShadowMode: None
  ShadowColor: {x: 1.000000, y: 1.000000, z: 1.000000, w: 1.000000}
  ShadowDensity: 1.000000
  Materials:
    - !<reference> 64bdf844-8131-4c35-99e2-1c4a94e2cdc3
  Mesh: !<reference> 15e33d09-bf02-4bd8-8863-09f13f29d338
  Skin: !<reference> d8e487e7-f06e-4df8-9d20-3d85a408de2b
  BlendShapesEnabled: true
  BlendNormals: false
  BlendShapes:
    Fingers_inflate: 0.000000
    Fingers_length: 0.000000
    Thumb_inflate: 0.000000
    Thumb_length: 0.000000
- !<ScriptComponent/74366e4f-1511-4d13-b870-a57a59e686a6>
  PrefabRemaps:
    []
  Name: VideoAnalysisHelper
  Enabled: true
  ScriptAsset: !<reference> 245c59ea-2659-43d5-8f63-9428db58054e
  ScriptInputsDefault:
    analysisInterval: true
  ScriptTypesDefault:
    {}
  ScriptInputs:
    "":
      marvinAssistant: !<MappingBased.AssignableType> cfc7e98d-a72e-4dfb-b300-c86cc00bf654
      analysisInterval: !<float> 5.000000
      enableAutoAnalysis: false
  ScriptTypes:
    "":
      {}
- !<Text/7591d592-0166-495f-a2c0-0baa10bca25b>
  PrefabRemaps:
    []
  Name: Text
  Enabled: true
  RenderOrder: 0
  StretchMode: Stretch
  VerticalAlignment: Center
  HorizontalAlignment: Center
  MeshShadowMode: None
  ShadowColor: {x: 1.000000, y: 1.000000, z: 1.000000, w: 1.000000}
  ShadowDensity: 1.000000
  Text: Text
  Editable: false
  ShowEditingPreview: true
  TouchHandler: !<reference> 00000000-0000-0000-0000-000000000000
  SizeToFit: false
  FontSize: 48
  Font: !<reference> 00000000-0000-0000-0000-000000000000
  LayoutRect:
    left: -7.500000
    bottom: -2.250000
    right: 7.500000
    top: 2.250000
  OverflowVertical: Overflow
  OverflowHorizontal: Overflow
  Fill: !<TextFill>
    Mode: Solid
    Color: {x: 1.000000, y: 1.000000, z: 1.000000, w: 1.000000}
    Texture: !<reference> 00000000-0000-0000-0000-000000000000
    ColorTint: {x: 1.000000, y: 1.000000, z: 1.000000, w: 1.000000}
    TileCount: 5.000000
    TileZone: Rect
    TextureStretch: FitWidth
  BlendMode: PremultipliedAlpha
  Outline: !<OutlineSettings>
    Enabled: false
    Fill: !<TextFill>
      Mode: Solid
      Color: {x: 0.000000, y: 0.000000, z: 0.000000, w: 1.000000}
      Texture: !<reference> 00000000-0000-0000-0000-000000000000
      ColorTint: {x: 1.000000, y: 1.000000, z: 1.000000, w: 1.000000}
      TileCount: 5.000000
      TileZone: Rect
      TextureStretch: FitWidth
    Size: 0.250000
  Dropshadow: !<DropshadowSettings>
    Enabled: false
    Fill: !<TextFill>
      Mode: Solid
      Color: {x: 0.000000, y: 0.000000, z: 0.000000, w: 1.000000}
      Texture: !<reference> 00000000-0000-0000-0000-000000000000
      ColorTint: {x: 1.000000, y: 1.000000, z: 1.000000, w: 1.000000}
      TileCount: 5.000000
      TileZone: Rect
      TextureStretch: FitWidth
    OffsetX: 0.250000
    OffsetY: 0.250000
  Background: !<BackgroundSettings>
    Enabled: false
    Fill: !<TextFill>
      Mode: Solid
      Color: {x: 0.000000, y: 0.000000, z: 0.000000, w: 1.000000}
      Texture: !<reference> 00000000-0000-0000-0000-000000000000
      ColorTint: {x: 1.000000, y: 1.000000, z: 1.000000, w: 1.000000}
      TileCount: 5.000000
      TileZone: Rect
      TextureStretch: FitWidth
    Margins:
      left: 0.000000
      bottom: 0.000000
      right: 0.000000
      top: 0.000000
    CornerRadius: 0.000000
  AdvancedLayout: !<TextAdvancedLayout>
    ExtentsTarget: !<reference> 00000000-0000-0000-0000-000000000000
    LetterSpacing: 0.000000
    LineSpacing: 1.000000
    CapitalizationOverride: None
  DepthTest: false
  TwoSided: false
- !<SceneObject/75eac7db-40ff-4ca6-b632-2be1547ca6a6>
  PrefabRemaps:
    []
  Name: LeftHandMeshPin
  Enabled: true
  Layers: 2
  LocalTransform: !<TransformEntity>
    Position: {x: 0.000000, y: 0.000000, z: 0.000000}
    Rotation: {x: -90.000000, y: 0.000000, z: 0.000000}
    Scale: {x: 1.000000, y: 1.000000, z: 1.000000}
    HasSegmentScaleCompensation: false
  Children:
    []
  Components:
    - !<own> b347503f-aa87-4d61-8358-3f46d7939693
- !<SceneObject/76432e26-57f5-42f6-a4c1-25eeecc6f06b>
  PrefabRemaps:
    []
  Name: Launch Text
  Enabled: true
  Layers: 1
  LocalTransform: !<TransformEntity>
    Position: {x: 0.000000, y: 0.000000, z: 0.000000}
    Rotation: {x: 0.000000, y: 0.000000, z: 0.000000}
    Scale: {x: 1.250000, y: 1.250000, z: 1.250000}
    HasSegmentScaleCompensation: false
  Children:
    []
  Components:
    - !<own> 4eaf2bfc-a513-49e8-8501-fdb3c59abfee
- !<SceneObject/7747c579-b049-4c0d-bd9b-db409ed1a845>
  PrefabRemaps:
    []
  Name: wrist_to_pinky
  Enabled: true
  Layers: 1
  LocalTransform: !<TransformEntity>
    Position: {x: 0.000000, y: 0.000000, z: 0.000000}
    Rotation: {x: 0.905911, y: 15.703600, z: -17.047701}
    Scale: {x: 1.000000, y: 1.000000, z: 1.000000}
    HasSegmentScaleCompensation: false
  Children:
    - !<own> e0c838a2-fdd6-406e-8404-1fc871cbdb6e
  Components:
    []
- !<ScriptComponent/77e2195e-1f80-4270-bdf5-e568e5a8a503>
  PrefabRemaps:
    []
  Name: InteractableAudioFeedback
  Enabled: true
  ScriptAsset: !<reference> 1ad7da86-2c32-418c-bdf1-b7150c07c912
  ScriptInputsDefault:
    _playAudioOnHover: true
    _hoverAudioTrack: true
    _playAudioOnTriggerStart: true
    _triggerStartAudioTrack: true
    _playAudioOnTriggerEnd: true
    _triggerEndAudioTrack: true
  ScriptTypesDefault:
    {}
  ScriptInputs:
    "":
      _playAudioOnHover: false
      _hoverAudioTrack: !<reference.AudioTrackAsset> 97bf97ae-b2da-47d7-bde6-003f597fe888
      _playAudioOnTriggerStart: true
      _triggerStartAudioTrack: !<reference.AudioTrackAsset> edad7d53-55da-40b1-9025-fad0e7207862
      _playAudioOnTriggerEnd: true
      _triggerEndAudioTrack: !<reference.AudioTrackAsset> 82028831-1631-4d7b-b548-ff6be4e0a2ba
  ScriptTypes:
    "":
      {}
- !<ScriptComponent/78a31c0e-2315-4ea3-b436-d126f7d99df9>
  PrefabRemaps:
    []
  Name: Interactable
  Enabled: true
  ScriptAsset: !<reference> 652e631a-22d0-4941-9f74-2943df59f34c
  ScriptInputsDefault:
    targetingMode: true
    enableInstantDrag: true
    isScrollable: true
    allowMultipleInteractors: true
    enablePokeDirectionality: true
    acceptableXDirections: true
    acceptableYDirections: true
    acceptableZDirections: true
    useFilteredPinch: true
    isSynced: true
    acceptableSyncInteractionTypes: true
  ScriptTypesDefault:
    {}
  ScriptInputs:
    "":
      targetingMode: !<float> 3.000000
      enableInstantDrag: false
      isScrollable: false
      allowMultipleInteractors: true
      enablePokeDirectionality: false
      acceptableXDirections: !<float> 0.000000
      acceptableYDirections: !<float> 0.000000
      acceptableZDirections: !<float> 1.000000
      useFilteredPinch: false
      isSynced: false
      acceptableSyncInteractionTypes: !<float> 7.000000
  ScriptTypes:
    "":
      {}
- !<SceneObject/7b9d067f-414a-4620-a6b1-b0824953478c>
  PrefabRemaps:
    []
  Name: mid-3_end_end_end
  Enabled: true
  Layers: 1
  LocalTransform: !<TransformEntity>
    Position: {x: -0.000000, y: 3.166730, z: 0.000000}
    Rotation: {x: 0.000104, y: 0.000103, z: 0.000000}
    Scale: {x: 1.000000, y: 1.000000, z: 1.000000}
    HasSegmentScaleCompensation: false
  Children:
    - !<own> e7d04753-28a1-4f9d-bc21-9c8284652226
  Components:
    []
- !<SceneObject/7b9dfe62-758d-4b65-9bbc-c0398a87bf61>
  PrefabRemaps:
    []
  Name: "[OPTIONAL] Visuals"
  Enabled: true
  Layers: 1
  LocalTransform: !<TransformEntity>
    Position: {x: 0.000000, y: 0.000000, z: 0.000000}
    Rotation: {x: 0.000000, y: 0.000000, z: 0.000000}
    Scale: {x: 1.000000, y: 1.000000, z: 1.000000}
    HasSegmentScaleCompensation: false
  Children:
    - !<own> 5d0fd01d-a7f6-432e-b50e-d0c6a689b942
    - !<own> 3a4261f4-2931-43c1-9fdf-cceacb788e80
  Components:
    []
- !<LookAtComponent/7be62df4-167e-4f9a-a735-a15ae2275c42>
  PrefabRemaps:
    []
  Name: Look At
  Enabled: true
  LookAtMode: LookAtPoint
  AimVectors: ZAimYUp
  WorldUpVector: SceneY
  Target: !<reference> 00000000-0000-0065-0000-000000000064
  OffsetRotation: {x: 0.000000, y: 0.000000, z: 0.000000}
- !<SceneObject/7d7dee4c-7003-4641-9b7e-628349c88edf>
  PrefabRemaps:
    []
  Name: AI UI Controller
  Enabled: true
  Layers: 1
  LocalTransform: !<TransformEntity>
    Position: {x: 0.000000, y: 0.000000, z: 0.000000}
    Rotation: {x: 0.000000, y: 0.000000, z: 0.000000}
    Scale: {x: 1.000000, y: 1.000000, z: 1.000000}
    HasSegmentScaleCompensation: false
  Children:
    - !<own> 28ab82fd-ea2b-4344-b22e-92fb5d3d3f00
  Components:
    - !<own> 65c0f761-d132-4011-9db4-7793c56dfea0
- !<SceneObject/7db11996-f25b-413e-b374-c4db27bbfc7e>
  PrefabRemaps:
    []
  Name: ring-1
  Enabled: true
  Layers: 1
  LocalTransform: !<TransformEntity>
    Position: {x: 0.002705, y: 3.534420, z: 0.000029}
    Rotation: {x: 1.238160, y: -0.000262, z: -0.000026}
    Scale: {x: 1.000000, y: 1.000000, z: 1.000000}
    HasSegmentScaleCompensation: false
  Children:
    - !<own> e0b103d0-c0f0-4704-a927-287d342f0319
  Components:
    []
- !<SceneObject/7dbdd563-5651-4640-8d68-0be06bbb0b57>
  PrefabRemaps:
    []
  Name: LeftHandModel
  Enabled: true
  Layers: 1
  LocalTransform: !<TransformEntity>
    Position: {x: 0.000000, y: 0.000000, z: 0.000000}
    Rotation: {x: 0.000000, y: 0.000000, z: 0.000000}
    Scale: {x: 1.000000, y: 1.000000, z: 1.000000}
    HasSegmentScaleCompensation: false
  Children:
    - !<own> 18c6646c-d787-40eb-b594-cb83f8a4ee95
    - !<own> 0db12e22-e7e4-4167-bb90-11322be05786
    - !<own> f159ac9f-4106-46b2-a411-08c58f855bc4
    - !<own> 75eac7db-40ff-4ca6-b632-2be1547ca6a6
  Components:
    - !<own> c6a71617-bec5-4be9-ba30-ccd2320ff3e4
- !<SceneObject/7e21254a-b32b-4815-a071-879538aa3a51>
  PrefabRemaps:
    []
  Name: pinky-1
  Enabled: true
  Layers: 1
  LocalTransform: !<TransformEntity>
    Position: {x: 0.002793, y: 3.304380, z: 0.000052}
    Rotation: {x: 1.238250, y: -0.000460, z: 0.010196}
    Scale: {x: 1.000000, y: 1.000000, z: 1.000000}
    HasSegmentScaleCompensation: false
  Children:
    - !<own> 04c2beda-4182-4b4f-8d7c-5caf67ef33bb
  Components:
    []
- !<SceneObject/7e81a16f-e8a6-48a4-ae9a-a4c121b230d4>
  PrefabRemaps:
    []
  Name: Image Generator
  Enabled: true
  Layers: 1
  LocalTransform: !<TransformEntity>
    Position: {x: -40.000000, y: 0.000000, z: -100.000000}
    Rotation: {x: 0.000000, y: 15.000000, z: 0.000000}
    Scale: {x: 1.000000, y: 1.000000, z: 1.000000}
    HasSegmentScaleCompensation: false
  Children:
    - !<own> 27d8ad08-c2ba-4450-861b-e3c51722f22a
    - !<own> 0f3f7b7b-ddf4-45ce-a9b8-75334d919ee2
    - !<own> 63c50cc6-875a-4cb2-8b28-09a590eb3e5b
  Components:
    - !<own> e6d5a3d2-bd32-47ff-b759-89637d63da6b
- !<ScriptComponent/7ec1d7e9-b3fd-4730-a0a0-6055f2089442>
  PrefabRemaps:
    []
  Name: ASRQueryController
  Enabled: true
  ScriptAsset: !<reference> 496f66d8-20aa-4eca-81f4-f34f77ef5e98
  ScriptInputsDefault:
    {}
  ScriptTypesDefault:
    {}
  ScriptInputs:
    "":
      button: !<MappingBased.AssignableType> 21049835-359b-4f6c-98e5-443b4a43d3da
      activityRenderMesh: !<reference.RenderMeshVisual> a474d01c-23ce-4d2c-9675-f5e4ec4a8efd
  ScriptTypes:
    "":
      {}
- !<SceneObject/7f15bd79-509d-40d9-a8fa-fb79bde79f66>
  PrefabRemaps:
    []
  Name: HintTitle
  Enabled: true
  Layers: 1
  LocalTransform: !<TransformEntity>
    Position: {x: 0.000000, y: 0.000000, z: 0.000000}
    Rotation: {x: 0.000000, y: 0.000000, z: 0.000000}
    Scale: {x: 1.000000, y: 1.000000, z: 1.000000}
    HasSegmentScaleCompensation: false
  Children:
    []
  Components:
    - !<own> f3dce95d-ac58-4439-96e8-696b57643f1e
- !<SceneObject/7f5fe347-83fa-489d-9653-f629b6833fb9>
  PrefabRemaps:
    []
  Name: mid-0
  Enabled: true
  Layers: 1
  LocalTransform: !<TransformEntity>
    Position: {x: 0.000000, y: 11.483000, z: -0.000001}
    Rotation: {x: 1.265800, y: 6.113890, z: -3.274570}
    Scale: {x: 1.000000, y: 1.000000, z: 1.000000}
    HasSegmentScaleCompensation: false
  Children:
    - !<own> 440d9903-0516-47eb-a79f-3764e57df5b3
  Components:
    []
- !<ScriptComponent/80011044-5600-400f-8c29-865222cc8677>
  PrefabRemaps:
    []
  Name: ObjectDetectionPipeline
  Enabled: true
  ScriptAsset: !<reference> f30e2d17-e8d0-410b-8fd1-1aa27065377c
  ScriptInputsDefault:
    hfSpaceUrl: true
    modelSize: true
    confidenceThreshold: true
    continuousMode: true
    detectionInterval: true
    initialDelay: true
    laptopDetectionEnabled: true
    laptopMinConfidence: true
    laptopPrompt: true
    laptopTriggerOnce: true
    personDetectionEnabled: true
    personMinConfidence: true
    personPrompt: true
    personTriggerOnce: true
    phoneDetectionEnabled: true
    phoneMinConfidence: true
    phonePrompt: true
    phoneTriggerOnce: true
<<<<<<< HEAD
    backpackDetectionEnabled: true
    backpackMinConfidence: true
    backpackTriggerOnce: true
=======
>>>>>>> c34c25b4
  ScriptTypesDefault:
    {}
  ScriptInputs:
    "":
      marvinAssistant: !<MappingBased.AssignableType> cfc7e98d-a72e-4dfb-b300-c86cc00bf654
      cameraCapture: !<MappingBased.AssignableType_1> b7cd7660-145f-4721-b24a-7f408c6b4ab7
      pinholeCapture: !<MappingBased.AssignableType_2> c2462743-2cdb-4cb8-80da-7a7730c359ac
      hfApiToken: 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
      hfSpaceUrl: "https://agrancini-sc-simultaneous-segmented-depth-prediction.hf.space"
      modelSize: Medium - Balanced performance and accuracy
      confidenceThreshold: 0.700000
      continuousMode: true
      detectionInterval: !<float> 10.000000
      initialDelay: !<float> 5.000000
      laptopDetectionEnabled: true
      laptopMinConfidence: 0.700000
      laptopPrompt: "I see you're on your laptop! Would you like me to pull up your calendar for today?"
      laptopTriggerOnce: true
      personDetectionEnabled: false
      personMinConfidence: 0.800000
      personPrompt: "Hello! I see you there. How can I assist you today?"
      personTriggerOnce: false
      phoneDetectionEnabled: false
      phoneMinConfidence: 0.700000
      phonePrompt: "I notice you have your phone. Would you like me to help you stay focused?"
      phoneTriggerOnce: false
<<<<<<< HEAD
      backpackDetectionEnabled: true
      backpackMinConfidence: 0.700000
      backpackPrompt: "Say this: Here is your navigation tp work this morning"
      backpackTriggerOnce: false
=======
>>>>>>> c34c25b4
  ScriptTypes:
    "":
      {}
- !<SceneObject/805bb70d-0e93-48e5-a665-76bd8c8928ce>
  PrefabRemaps:
    []
  Name: ring-3_end_end_end_end
  Enabled: true
  Layers: 1
  LocalTransform: !<TransformEntity>
    Position: {x: 0.000000, y: 2.703710, z: 0.000000}
    Rotation: {x: 0.000000, y: 0.000000, z: 0.000000}
    Scale: {x: 1.000000, y: 1.000000, z: 1.000000}
    HasSegmentScaleCompensation: false
  Children:
    []
  Components:
    []
- !<SceneObject/80613e75-e919-4a7a-aab7-96b9fdd0568f>
  PrefabRemaps:
    []
  Name: pinky-3_end_end_end_end
  Enabled: true
  Layers: 1
  LocalTransform: !<TransformEntity>
    Position: {x: 0.000000, y: 2.218160, z: 0.000000}
    Rotation: {x: 0.000000, y: 0.000000, z: 0.000000}
    Scale: {x: 1.000000, y: 1.000000, z: 1.000000}
    HasSegmentScaleCompensation: false
  Children:
    []
  Components:
    []
- !<SceneObject/80e9d924-bd3c-4176-9c52-05a2603b2a4e>
  PrefabRemaps:
    []
  Name: thumb-3_end
  Enabled: true
  Layers: 1
  LocalTransform: !<TransformEntity>
    Position: {x: 0.000000, y: 3.549810, z: -0.000001}
    Rotation: {x: -0.000121, y: 23.491301, z: -0.000033}
    Scale: {x: 1.000000, y: 1.000000, z: 1.000000}
    HasSegmentScaleCompensation: false
  Children:
    - !<own> cca13a50-a590-4864-94ca-c7b3aa5951ed
  Components:
    []
- !<ScriptComponent/81a9ef37-14c4-4c68-b3f0-2f6b9a04d1e9>
  PrefabRemaps:
    []
  Name: PinchButton
  Enabled: true
  ScriptAsset: !<reference> a54c5722-d3fb-4aa5-97ff-f7425978bc59
  ScriptInputsDefault:
    editEventCallbacks: true
    customFunctionForOnButtonPinched: true
    onButtonPinchedFunctionNames: true
  ScriptTypesDefault:
    {}
  ScriptInputs:
    "":
      editEventCallbacks: false
      customFunctionForOnButtonPinched: !<reference.ScriptComponent> 00000000-0000-0000-0000-000000000000
      onButtonPinchedFunctionNames: !<string[]>
        []
  ScriptTypes:
    "":
      {}
- !<SceneObject/834713a4-0793-44f1-a09a-fb9d71e7102b>
  PrefabRemaps:
    []
  Name: Realtime AI
  Enabled: true
  Layers: 1
  LocalTransform: !<TransformEntity>
    Position: {x: 0.000000, y: 0.000000, z: 0.000000}
    Rotation: {x: 0.000000, y: 0.000000, z: 0.000000}
    Scale: {x: 1.000000, y: 1.000000, z: 1.000000}
    HasSegmentScaleCompensation: false
  Children:
    - !<own> 9c5baefc-3527-4f9c-ac4d-51e1cdaf8c9f
    - !<own> 0c2d4255-89e3-4fad-98d6-7f4010b14c6b
    - !<own> 7d7dee4c-7003-4641-9b7e-628349c88edf
    - !<own> edc2ad18-f4e4-4180-8675-982aeac459a0
    - !<own> da8e7366-5023-4531-a288-26ae4d7ef984
  Components:
    - !<own> c8c785a5-1402-4bf9-8920-d802c92cc8be
- !<ScriptComponent/83485092-0fdb-4ba3-be3e-597d63e22b60>
  PrefabRemaps:
    []
  Name: SimpleYOLOTest
  Enabled: true
  ScriptAsset: !<reference> 37756db4-c883-496f-becf-33e7614f524a
  ScriptInputsDefault:
    autoTrigger: true
    triggerDelay: true
    continuousInterval: true
  ScriptTypesDefault:
    {}
  ScriptInputs:
    "":
      marvinAssistant: !<MappingBased.AssignableType> cfc7e98d-a72e-4dfb-b300-c86cc00bf654
      cameraCapture: !<MappingBased.AssignableType_1> b7cd7660-145f-4721-b24a-7f408c6b4ab7
      autoTrigger: true
      triggerDelay: !<float> 5.000000
      enableContinuous: true
      continuousInterval: !<float> 10.000000
  ScriptTypes:
    "":
      {}
- !<SceneObject/85365650-4860-4e4b-9561-da197d9e1c40>
  PrefabRemaps:
    []
  Name: LoadingSpinner
  Enabled: true
  Layers: 1
  LocalTransform: !<TransformEntity>
    Position: {x: 0.000000, y: 0.000000, z: 1.000000}
    Rotation: {x: 0.000000, y: 0.000000, z: 0.000000}
    Scale: {x: 10.000000, y: 10.000000, z: 10.000000}
    HasSegmentScaleCompensation: false
  Children:
    []
  Components:
    - !<own> 45c51641-463a-493c-aec0-de480f1cc12b
- !<Text/859e31db-8708-42c7-993c-1983362feb43>
  PrefabRemaps:
    []
  Name: Text
  Enabled: true
  RenderOrder: 0
  StretchMode: Stretch
  VerticalAlignment: Top
  HorizontalAlignment: Center
  MeshShadowMode: None
  ShadowColor: {x: 1.000000, y: 1.000000, z: 1.000000, w: 1.000000}
  ShadowDensity: 1.000000
  Text: Realtime AI Assistant Example
  Editable: false
  ShowEditingPreview: true
  TouchHandler: !<reference> 00000000-0000-0000-0000-000000000000
  SizeToFit: false
  FontSize: 80
  Font: !<reference> 00000000-0000-0000-0000-000000000000
  LayoutRect:
    left: -18.000000
    bottom: -2.250000
    right: 18.000000
    top: 2.250000
  OverflowVertical: Overflow
  OverflowHorizontal: Wrap
  Fill: !<TextFill>
    Mode: Solid
    Color: {x: 1.000000, y: 1.000000, z: 1.000000, w: 1.000000}
    Texture: !<reference> 00000000-0000-0000-0000-000000000000
    ColorTint: {x: 1.000000, y: 1.000000, z: 1.000000, w: 1.000000}
    TileCount: 5.000000
    TileZone: Rect
    TextureStretch: FitWidth
  BlendMode: PremultipliedAlpha
  Outline: !<OutlineSettings>
    Enabled: true
    Fill: !<TextFill>
      Mode: Solid
      Color: {x: 1.000000, y: 1.000000, z: 1.000000, w: 1.000000}
      Texture: !<reference> 00000000-0000-0000-0000-000000000000
      ColorTint: {x: 1.000000, y: 1.000000, z: 1.000000, w: 1.000000}
      TileCount: 5.000000
      TileZone: Rect
      TextureStretch: FitWidth
    Size: 0.100000
  Dropshadow: !<DropshadowSettings>
    Enabled: true
    Fill: !<TextFill>
      Mode: Solid
      Color: {x: 0.000000, y: 0.000000, z: 0.000000, w: 1.000000}
      Texture: !<reference> 00000000-0000-0000-0000-000000000000
      ColorTint: {x: 1.000000, y: 1.000000, z: 1.000000, w: 1.000000}
      TileCount: 5.000000
      TileZone: Rect
      TextureStretch: FitWidth
    OffsetX: 0.250000
    OffsetY: 0.250000
  Background: !<BackgroundSettings>
    Enabled: true
    Fill: !<TextFill>
      Mode: Solid
      Color: {x: 0.500008, y: 0.451148, z: 0.000000, w: 1.000000}
      Texture: !<reference> 00000000-0000-0000-0000-000000000000
      ColorTint: {x: 1.000000, y: 1.000000, z: 1.000000, w: 1.000000}
      TileCount: 5.000000
      TileZone: Rect
      TextureStretch: FitWidth
    Margins:
      left: 1.000000
      bottom: 1.000000
      right: 1.000000
      top: 1.000000
    CornerRadius: 1.000000
  AdvancedLayout: !<TextAdvancedLayout>
    ExtentsTarget: !<reference> 00000000-0000-0000-0000-000000000000
    LetterSpacing: 0.000000
    LineSpacing: 1.000000
    CapitalizationOverride: None
  DepthTest: false
  TwoSided: false
- !<SceneObject/85b990fe-4a77-4e85-b87e-28981b812dd8>
  PrefabRemaps:
    []
  Name: ring-3_end_end_end
  Enabled: true
  Layers: 1
  LocalTransform: !<TransformEntity>
    Position: {x: 0.000000, y: 2.703730, z: -0.000001}
    Rotation: {x: -0.000081, y: -0.000080, z: 0.000000}
    Scale: {x: 1.000000, y: 1.000000, z: 1.000000}
    HasSegmentScaleCompensation: false
  Children:
    - !<own> 9a14c486-688a-4af4-a99a-084652f3efa1
  Components:
    []
- !<SceneObject/867a6806-8d0e-4a93-8b86-ef91522c708d>
  PrefabRemaps:
    []
  Name: "--Examples--"
  Enabled: false
  Layers: 1
  LocalTransform: !<TransformEntity>
    Position: {x: 0.000000, y: 0.000000, z: -50.000000}
    Rotation: {x: 0.000000, y: 0.000000, z: 0.000000}
    Scale: {x: 1.000000, y: 1.000000, z: 1.000000}
    HasSegmentScaleCompensation: false
  Children:
    - !<own> 834713a4-0793-44f1-a09a-fb9d71e7102b
    - !<own> 7e81a16f-e8a6-48a4-ae9a-a4c121b230d4
    - !<own> 21fdc911-1be2-4bbc-9274-c4bb804d70d4
    - !<own> 446e8a2b-6fb0-4b38-8bb0-78e6ff074bfe
  Components:
    []
- !<SceneObject/876856b0-0b08-4488-9e57-976a4ddd348f>
  PrefabRemaps:
    []
  Name: RightHandRig
  Enabled: true
  Layers: 1
  LocalTransform: !<TransformEntity>
    Position: {x: 0.000000, y: 0.000000, z: 0.000000}
    Rotation: {x: -90.000000, y: 0.000000, z: 0.000000}
    Scale: {x: 1.000000, y: 1.000000, z: 1.000000}
    HasSegmentScaleCompensation: false
  Children:
    - !<own> 142d82e8-0b31-4ba5-bd6f-e1d5a4ffd060
  Components:
    []
- !<SceneObject/8aaa5a3a-3847-4a93-afd0-3eefd7f6ad9b>
  PrefabRemaps:
    []
  Name: RotationOffset
  Enabled: true
  Layers: 1
  LocalTransform: !<TransformEntity>
    Position: {x: 0.000000, y: 0.000000, z: 0.000000}
    Rotation: {x: 16.000000, y: 0.000000, z: 0.000000}
    Scale: {x: 1.000000, y: 1.000000, z: 1.000000}
    HasSegmentScaleCompensation: false
  Children:
    - !<own> bced2f07-b559-4972-a7ab-7c82fb7d52a7
  Components:
    []
- !<SceneObject/8b1597e7-0f83-4295-a17b-d12cd299f954>
  PrefabRemaps:
    []
  Name: pinky-2
  Enabled: true
  Layers: 1
  LocalTransform: !<TransformEntity>
    Position: {x: -0.005382, y: 2.681950, z: -0.000140}
    Rotation: {x: -5.666390, y: -0.000025, z: -0.000013}
    Scale: {x: 1.000000, y: 1.000000, z: 1.000000}
    HasSegmentScaleCompensation: false
  Children:
    - !<own> fe66bb72-6c90-42c5-bc72-2915d91b4804
  Components:
    []
- !<SceneObject/8cdd4c87-6054-4626-9717-2c37ae231599>
  PrefabRemaps:
    []
  Name: pinky-3_end_end_end_end
  Enabled: true
  Layers: 1
  LocalTransform: !<TransformEntity>
    Position: {x: 0.000000, y: 2.218170, z: 0.000000}
    Rotation: {x: 0.000000, y: 0.000000, z: 0.000000}
    Scale: {x: 1.000000, y: 1.000000, z: 1.000000}
    HasSegmentScaleCompensation: false
  Children:
    []
  Components:
    []
- !<LookAtComponent/8da3081e-49ee-418a-b919-7f88661693e3>
  PrefabRemaps:
    []
  Name: Look At
  Enabled: true
  LookAtMode: LookAtPoint
  AimVectors: ZAimYUp
  WorldUpVector: SceneY
  Target: !<reference> 00000000-0000-0065-0000-000000000064
  OffsetRotation: {x: 0.000000, y: 0.000000, z: 0.000000}
- !<ScriptComponent/8dbc2385-cb38-41c9-acdd-88b3a1435db4>
  PrefabRemaps:
    []
  Name: InteractableAudioFeedback
  Enabled: true
  ScriptAsset: !<reference> 1ad7da86-2c32-418c-bdf1-b7150c07c912
  ScriptInputsDefault:
    _playAudioOnHover: true
    _hoverAudioTrack: true
    _playAudioOnTriggerStart: true
    _triggerStartAudioTrack: true
    _playAudioOnTriggerEnd: true
    _triggerEndAudioTrack: true
  ScriptTypesDefault:
    {}
  ScriptInputs:
    "":
      _playAudioOnHover: false
      _hoverAudioTrack: !<reference.AudioTrackAsset> 97bf97ae-b2da-47d7-bde6-003f597fe888
      _playAudioOnTriggerStart: true
      _triggerStartAudioTrack: !<reference.AudioTrackAsset> edad7d53-55da-40b1-9025-fad0e7207862
      _playAudioOnTriggerEnd: true
      _triggerEndAudioTrack: !<reference.AudioTrackAsset> 82028831-1631-4d7b-b548-ff6be4e0a2ba
  ScriptTypes:
    "":
      {}
- !<ScriptComponent/8e75ebc7-17c2-46da-a4d0-27f2d207b8f8>
  PrefabRemaps:
    []
  Name: MarvinUIBridge
  Enabled: true
  ScriptAsset: !<reference> 5afb453b-3d19-4d20-84b0-b350642bf6d0
  ScriptInputsDefault:
    showObjectLabels: true
    showRelationshipLines: true
  ScriptTypesDefault:
    {}
  ScriptInputs:
    "":
      marvinAssistant: !<MappingBased.AssignableType> cfc7e98d-a72e-4dfb-b300-c86cc00bf654
      breadboardAssistant: !<MappingBased.AssignableType_1> cfc7e98d-a72e-4dfb-b300-c86cc00bf654
      arOverlay: !<MappingBased.AssignableType_2> 2c6ec376-7e3b-47c9-a4b3-9a4794b53592
      breadboardAROverlay: !<MappingBased.AssignableType_3> 2c6ec376-7e3b-47c9-a4b3-9a4794b53592
      sphereController: !<MappingBased.AssignableType_4> 65c0f761-d132-4011-9db4-7793c56dfea0
      contextualAssistant: !<MappingBased.AssignableType_5> 5ab040cf-3ba2-4f2c-a0bb-0bedf61956f9
      detectionPipeline: !<MappingBased.AssignableType_6> 80011044-5600-400f-8c29-865222cc8677
      startStopButton: !<MappingBased.AssignableType_7> f473ba0f-0bcc-44d4-964a-19bb6cccd34a
      hintTitle: !<reference.Text> 679aa029-99e5-46ab-9d75-2f06437050fc
      hintText: !<reference.Text> ba710944-8232-4a06-b997-0837303f3da1
      statusText: !<reference.Text> 7591d592-0166-495f-a2c0-0baa10bca25b
      showObjectLabels: true
      showRelationshipLines: true
  ScriptTypes:
    "":
      {}
- !<ScriptComponent/9221f19e-818a-4fb1-aaeb-dba1b9713120>
  PrefabRemaps:
    []
  Name: PinchButton
  Enabled: true
  ScriptAsset: !<reference> a54c5722-d3fb-4aa5-97ff-f7425978bc59
  ScriptInputsDefault:
    editEventCallbacks: true
    customFunctionForOnButtonPinched: true
    onButtonPinchedFunctionNames: true
  ScriptTypesDefault:
    {}
  ScriptInputs:
    "":
      editEventCallbacks: false
      customFunctionForOnButtonPinched: !<reference.ScriptComponent> 00000000-0000-0000-0000-000000000000
      onButtonPinchedFunctionNames: !<string[]>
        []
  ScriptTypes:
    "":
      {}
- !<ScriptComponent/927919ee-aed7-4ec0-9dd9-55f5eb2d382c>
  PrefabRemaps:
    []
  Name: DepthMapper
  Enabled: true
  ScriptAsset: !<reference> 96d2c772-fd58-4ab3-a274-2ca12515e71a
  ScriptInputsDefault:
    enableDepthAPI: true
    depthConfidenceThreshold: true
    maxDepthDistance: true
    minDepthDistance: true
    breadboardWidth: true
    breadboardHeight: true
    calibrationDistance: true
    autoCalibrate: true
    useFallbackPositioning: true
    fallbackDistance: true
    enablePositionSmoothing: true
    smoothingFactor: true
  ScriptTypesDefault:
    {}
  ScriptInputs:
    "":
      enableDepthAPI: true
      depthConfidenceThreshold: 0.700000
      maxDepthDistance: !<float> 2.000000
      minDepthDistance: 0.100000
      breadboardWidth: 0.200000
      breadboardHeight: 0.150000
      calibrationDistance: 0.500000
      autoCalibrate: true
      useFallbackPositioning: true
      fallbackDistance: 0.500000
      enablePositionSmoothing: true
      smoothingFactor: 0.100000
  ScriptTypes:
    "":
      {}
- !<SceneObject/929164ef-2d41-474a-a457-1bf03d6cd9f1>
  PrefabRemaps:
    []
  Name: pinky-3_end
  Enabled: true
  Layers: 1
  LocalTransform: !<TransformEntity>
    Position: {x: 0.000000, y: 2.218170, z: 0.000001}
    Rotation: {x: 0.000101, y: -0.000115, z: 0.000000}
    Scale: {x: 1.000000, y: 1.000000, z: 1.000000}
    HasSegmentScaleCompensation: false
  Children:
    - !<own> a4be667c-356e-4cf4-81ef-21e3e55cb1c2
  Components:
    []
- !<RenderMeshVisual/95bba86d-ef04-4058-b48b-0a73e0cc4d2b>
  PrefabRemaps:
    []
  Name: Render Mesh Visual
  Enabled: true
  RenderOrder: 100
  StretchMode: Stretch
  VerticalAlignment: Center
  HorizontalAlignment: Center
  MeshShadowMode: None
  ShadowColor: {x: 1.000000, y: 1.000000, z: 1.000000, w: 1.000000}
  ShadowDensity: 1.000000
  Materials:
    - !<reference> 4ed3d6e9-3cb8-4485-b9e7-0ff7e47f5818
  Mesh: !<reference> 465e3f1e-fba6-4589-ab08-1e3a0372beb4
  Skin: !<reference> 00000000-0000-0000-0000-000000000000
  BlendShapesEnabled: true
  BlendNormals: false
  BlendShapes:
    Pinch: 0.000000
    Z depth: 0.000000
- !<Animation/960d4350-dc09-47c9-bb41-a1fc8317d7a8>
  PrefabRemaps:
    []
  Name: component_1
  Enabled: true
  AnimationLayers:
    BaseLayer: !<reference> 036c5193-1a84-4ee9-8ae4-bc6bd89e33c8
- !<SceneObject/96d0b561-304a-429a-a6e4-8e8867fcf17c>
  PrefabRemaps:
    []
  Name: BreadboardAssistant
  Enabled: true
  Layers: 1
  LocalTransform: !<TransformEntity>
    Position: {x: 0.000000, y: 0.000000, z: 0.000000}
    Rotation: {x: 0.000000, y: 0.000000, z: 0.000000}
    Scale: {x: 1.000000, y: 1.000000, z: 1.000000}
    HasSegmentScaleCompensation: false
  Children:
    []
  Components:
    - !<own> cfc7e98d-a72e-4dfb-b300-c86cc00bf654
- !<SceneObject/974e2072-cd2a-4664-8d91-d71bbcd60d54>
  PrefabRemaps:
    []
  Name: index-3_end
  Enabled: true
  Layers: 1
  LocalTransform: !<TransformEntity>
    Position: {x: -0.000000, y: 2.837170, z: 0.000001}
    Rotation: {x: -0.000113, y: -0.000000, z: -0.000031}
    Scale: {x: 1.000000, y: 1.000000, z: 1.000000}
    HasSegmentScaleCompensation: false
  Children:
    - !<own> 3edde0ea-8cd6-43be-9a1e-265dcd328ee6
  Components:
    []
- !<SceneObject/976227cd-dfab-418b-b661-ef053e77e900>
  PrefabRemaps:
    []
  Name: Launch Text
  Enabled: true
  Layers: 1
  LocalTransform: !<TransformEntity>
    Position: {x: 0.000000, y: 0.000000, z: 0.000000}
    Rotation: {x: 0.000000, y: 0.000000, z: 0.000000}
    Scale: {x: 1.250000, y: 1.250000, z: 1.250000}
    HasSegmentScaleCompensation: false
  Children:
    []
  Components:
    - !<own> f2b0dd1c-52ae-488b-8dab-2c24e73a9775
- !<ScriptComponent/97df5fb4-042b-4e3a-922f-d1c203682707>
  PrefabRemaps:
    []
  Name: ContainerFrame
  Enabled: true
  ScriptAsset: !<reference> 94ea82ba-1d42-4617-b71f-c92262f5960b
  ScriptInputsDefault:
    autoShowHide: true
    innerSize: true
    border: true
    constantPadding: true
    allowScaling: true
    autoScaleContent: true
    relativeZ: true
    isContentInteractable: true
    allowTranslation: true
    cutOut: true
    minimumSize: true
    maximumSize: true
    xAlways: true
    yAlways: true
    useSnapping: true
    itemSnapping: true
    worldSnapping: true
    showFollowButton: true
    useFOVFollow: true
    isFollowing: true
    _enableInteractionPlane: true
  ScriptTypesDefault:
    {}
  ScriptInputs:
    "":
      autoShowHide: true
      innerSize: !<Vec2> {x: 32.000000, y: 32.000000}
      border: !<float> 4.000000
      constantPadding: !<Vec2> {x: 0.000000, y: 0.000000}
      allowScaling: true
      autoScaleContent: true
      relativeZ: false
      isContentInteractable: false
      allowTranslation: true
      cutOut: false
      minimumSize: !<Vec2> {x: 10.000000, y: 10.000000}
      maximumSize: !<Vec2> {x: 300.000000, y: 300.000000}
      useBillboarding: true
      xOnTranslate: true
      xAlways: false
      yOnTranslate: true
      yAlways: false
      useSnapping: false
      itemSnapping: false
      worldSnapping: false
      showFollowButton: false
      useFOVFollow: false
      isFollowing: false
      showCloseButton: false
      _enableInteractionPlane: false
  ScriptTypes:
    "":
      {}
- !<SceneObject/987af269-41a2-41c0-aa89-7f7e71a42a6e>
  PrefabRemaps:
    []
  Name: ActivityIndicator
  Enabled: true
  Layers: 1
  LocalTransform: !<TransformEntity>
    Position: {x: 0.000000, y: 0.000000, z: 0.000000}
    Rotation: {x: -90.000008, y: 0.000000, z: 0.000000}
    Scale: {x: 2.333333, y: 2.333333, z: 2.333333}
    HasSegmentScaleCompensation: false
  Children:
    []
  Components:
    - !<own> ba3170a1-fa70-4c30-80a4-d44b46215606
- !<SceneObject/9a14c486-688a-4af4-a99a-084652f3efa1>
  PrefabRemaps:
    []
  Name: ring-3_end_end_end_end
  Enabled: true
  Layers: 1
  LocalTransform: !<TransformEntity>
    Position: {x: 0.000000, y: 2.703720, z: 0.000000}
    Rotation: {x: 0.000000, y: 0.000000, z: 0.000000}
    Scale: {x: 1.000000, y: 1.000000, z: 1.000000}
    HasSegmentScaleCompensation: false
  Children:
    []
  Components:
    []
- !<ColliderComponent/9a6ee61d-b069-4ce8-b779-3d5b98aafcc5>
  PrefabRemaps:
    []
  Name: Physics Collider
  Enabled: true
  Shape: !<Box>
    FitVisual: false
    Size: {x: 3.000000, y: 3.000000, z: 3.000000}
  Matter: !<reference> 00000000-0000-0000-0000-000000000000
  Filter: !<reference> 00000000-0000-0000-0000-000000000000
  OverlapFilter: !<reference> 00000000-0000-0000-0000-000000000000
  WorldSettings: !<reference> 00000000-0000-0000-0000-000000000000
  EnableSmoothing: false
  PositionTension: 30.000000
  RotationTension: 30.000000
  ForceCompound: false
  Intangible: false
  ShowCollider: false
- !<SceneObject/9b8da751-599e-41c3-bebf-7b11dadee25a>
  PrefabRemaps:
    []
  Name: index-3_end
  Enabled: true
  Layers: 1
  LocalTransform: !<TransformEntity>
    Position: {x: 0.000000, y: 2.837150, z: -0.000002}
    Rotation: {x: -0.000039, y: -0.000040, z: 0.000000}
    Scale: {x: 1.000000, y: 1.000000, z: 1.000000}
    HasSegmentScaleCompensation: false
  Children:
    - !<own> 541a1667-fb17-43bf-bd3b-7b713063d3f7
  Components:
    []
- !<SceneObject/9bcad24f-5fa1-40b2-afe9-ee65ff96a4ec>
  PrefabRemaps:
    []
  Name: TextHint
  Enabled: true
  Layers: 1
  LocalTransform: !<TransformEntity>
    Position: {x: 0.000000, y: -8.000000, z: -90.000000}
    Rotation: {x: 0.000000, y: 0.000000, z: 0.000000}
    Scale: {x: 1.000000, y: 1.000000, z: 1.000000}
    HasSegmentScaleCompensation: false
  Children:
    []
  Components:
    - !<own> 43ce73ea-b24d-4d88-88f0-b225b7f7bab6
- !<SceneObject/9c5baefc-3527-4f9c-ac4d-51e1cdaf8c9f>
  PrefabRemaps:
    []
  Name: ChoiceButtons
  Enabled: true
  Layers: 1
  LocalTransform: !<TransformEntity>
    Position: {x: 0.000000, y: 0.000000, z: -100.000000}
    Rotation: {x: 0.000000, y: 0.000000, z: 0.000000}
    Scale: {x: 1.000000, y: 1.000000, z: 1.000000}
    HasSegmentScaleCompensation: false
  Children:
    - !<own> 0688cbe0-982f-421b-ab06-0c1bc2928e28
    - !<own> a5aaebd6-e9b5-461f-9337-6214e3cfa54a
  Components:
    []
- !<SceneObject/9c6bdaf8-6f75-4c15-8f87-51a47efb49e9>
  PrefabRemaps:
    []
  Name: thumb-1
  Enabled: true
  Layers: 1
  LocalTransform: !<TransformEntity>
    Position: {x: 0.067615, y: 3.518870, z: 0.000095}
    Rotation: {x: 14.081600, y: -0.000034, z: -0.000013}
    Scale: {x: 1.000000, y: 1.000000, z: 1.000000}
    HasSegmentScaleCompensation: false
  Children:
    - !<own> f0e33766-c981-4f7a-b17b-a50e70c8b6bc
  Components:
    []
- !<RenderMeshVisual/9cb5f60d-1403-48f7-81b7-af63def47231>
  PrefabRemaps:
    []
  Name: Render Mesh Visual
  Enabled: true
  RenderOrder: 4
  StretchMode: Stretch
  VerticalAlignment: Center
  HorizontalAlignment: Center
  MeshShadowMode: None
  ShadowColor: {x: 1.000000, y: 1.000000, z: 1.000000, w: 1.000000}
  ShadowDensity: 1.000000
  Materials:
    - !<reference> 4ed3d6e9-3cb8-4485-b9e7-0ff7e47f5818
  Mesh: !<reference> 465e3f1e-fba6-4589-ab08-1e3a0372beb4
  Skin: !<reference> 00000000-0000-0000-0000-000000000000
  BlendShapesEnabled: true
  BlendNormals: false
  BlendShapes:
    Pinch: 0.000000
    Z depth: 0.000000
- !<SceneObject/a068b954-a80f-457b-a1f4-81084d73ec0d>
  PrefabRemaps:
    []
  Name: RemoteObjectDetectionManager
  Enabled: true
  Layers: 1
  LocalTransform: !<TransformEntity>
    Position: {x: 0.000000, y: 0.000000, z: 0.000000}
    Rotation: {x: 0.000000, y: 0.000000, z: 0.000000}
    Scale: {x: 1.000000, y: 1.000000, z: 1.000000}
    HasSegmentScaleCompensation: false
  Children:
    []
  Components:
    - !<own> 2227b1a2-d383-40cd-9ab9-f6ab9923948b
- !<ScriptComponent/a275506a-bce9-46de-bc62-a712db8cb04a>
  PrefabRemaps:
    []
  Name: Interactable
  Enabled: true
  ScriptAsset: !<reference> 652e631a-22d0-4941-9f74-2943df59f34c
  ScriptInputsDefault:
    enableInstantDrag: true
    isScrollable: true
    allowMultipleInteractors: true
    enablePokeDirectionality: true
    acceptableXDirections: true
    acceptableYDirections: true
    acceptableZDirections: true
    useFilteredPinch: true
    isSynced: true
    acceptableSyncInteractionTypes: true
  ScriptTypesDefault:
    {}
  ScriptInputs:
    "":
      targetingMode: !<float> 7.000000
      enableInstantDrag: false
      isScrollable: false
      allowMultipleInteractors: true
      enablePokeDirectionality: false
      acceptableXDirections: !<float> 0.000000
      acceptableYDirections: !<float> 0.000000
      acceptableZDirections: !<float> 1.000000
      useFilteredPinch: false
      isSynced: false
      acceptableSyncInteractionTypes: !<float> 7.000000
  ScriptTypes:
    "":
      {}
- !<ScriptComponent/a4236b2d-51dc-4d58-9b97-d7dc26a27249>
  PrefabRemaps:
    []
  Name: InteractableAudioFeedback
  Enabled: true
  ScriptAsset: !<reference> 1ad7da86-2c32-418c-bdf1-b7150c07c912
  ScriptInputsDefault:
    _playAudioOnHover: true
    _hoverAudioTrack: true
    _playAudioOnTriggerStart: true
    _triggerStartAudioTrack: true
    _playAudioOnTriggerEnd: true
    _triggerEndAudioTrack: true
  ScriptTypesDefault:
    {}
  ScriptInputs:
    "":
      _playAudioOnHover: false
      _hoverAudioTrack: !<reference.AudioTrackAsset> 97bf97ae-b2da-47d7-bde6-003f597fe888
      _playAudioOnTriggerStart: true
      _triggerStartAudioTrack: !<reference.AudioTrackAsset> edad7d53-55da-40b1-9025-fad0e7207862
      _playAudioOnTriggerEnd: true
      _triggerEndAudioTrack: !<reference.AudioTrackAsset> 82028831-1631-4d7b-b548-ff6be4e0a2ba
  ScriptTypes:
    "":
      {}
- !<SceneObject/a46e7340-3fc9-48db-a35e-0816511d30a9>
  PrefabRemaps:
    []
  Name: Hint 1
  Enabled: true
  Layers: 1
  LocalTransform: !<TransformEntity>
    Position: {x: 0.000000, y: -8.000000, z: -150.000000}
    Rotation: {x: 0.000000, y: 0.000000, z: 0.000000}
    Scale: {x: 2.000000, y: 2.000000, z: 2.000000}
    HasSegmentScaleCompensation: false
  Children:
    []
  Components:
    - !<own> 679aa029-99e5-46ab-9d75-2f06437050fc
- !<RenderMeshVisual/a474d01c-23ce-4d2c-9675-f5e4ec4a8efd>
  PrefabRemaps:
    []
  Name: Render Mesh Visual
  Enabled: true
  RenderOrder: 3
  StretchMode: Stretch
  VerticalAlignment: Center
  HorizontalAlignment: Center
  MeshShadowMode: None
  ShadowColor: {x: 0.000000, y: 0.000000, z: 0.000000, w: 1.000000}
  ShadowDensity: 1.000000
  Materials:
    - !<reference> 6baa0904-a7fc-4a6d-90c8-a0ce96d21fae
  Mesh: !<reference> 134c2f3f-e37d-45ac-8462-dea7228853ef
  Skin: !<reference> 00000000-0000-0000-0000-000000000000
  BlendShapesEnabled: true
  BlendNormals: false
  BlendShapes:
    {}
- !<SceneObject/a4be667c-356e-4cf4-81ef-21e3e55cb1c2>
  PrefabRemaps:
    []
  Name: pinky-3_end_end
  Enabled: true
  Layers: 1
  LocalTransform: !<TransformEntity>
    Position: {x: -0.000000, y: 2.218170, z: 0.000000}
    Rotation: {x: 0.000050, y: -0.000056, z: 0.000000}
    Scale: {x: 1.000000, y: 1.000000, z: 1.000000}
    HasSegmentScaleCompensation: false
  Children:
    - !<own> 6592fd98-8ae7-43b2-9e0d-b63edeaac767
  Components:
    []
- !<SceneObject/a5aaebd6-e9b5-461f-9337-6214e3cfa54a>
  PrefabRemaps:
    []
  Name: Gemini Button
  Enabled: true
  Layers: 1
  LocalTransform: !<TransformEntity>
    Position: {x: 0.000000, y: -20.000000, z: 2.500000}
    Rotation: {x: 0.000000, y: 0.000000, z: 0.000000}
    Scale: {x: 2.000000, y: 2.000000, z: 2.000000}
    HasSegmentScaleCompensation: false
  Children:
    - !<own> 976227cd-dfab-418b-b661-ef053e77e900
  Components:
    - !<own> 68454c63-28da-4259-8a00-aea0942093df
    - !<own> a275506a-bce9-46de-bc62-a712db8cb04a
    - !<own> 81a9ef37-14c4-4c68-b3f0-2f6b9a04d1e9
    - !<own> 37c09a20-1dca-42ab-ba85-f358a9d2dc02
    - !<own> bf9ebde7-66ad-47b1-b5be-1088eb5c6ca0
    - !<own> 0f9f5f86-ea5c-4dd9-a8c4-4fe5eb82365d
- !<SceneObject/a702aad2-e621-42d4-afd6-3946f6425bb8>
  PrefabRemaps:
    []
  Name: MouseInteractor
  Enabled: true
  Layers: 1
  LocalTransform: !<TransformEntity>
    Position: {x: 0.000000, y: 0.000000, z: 0.000000}
    Rotation: {x: 0.000000, y: 0.000000, z: 0.000000}
    Scale: {x: 1.000000, y: 1.000000, z: 1.000000}
    HasSegmentScaleCompensation: false
  Children:
    []
  Components:
    - !<own> 329940fb-34dd-413d-8f14-ed6fa1f135b5
- !<SceneObject/a7b4a2be-4dcf-44eb-a25f-389952a36336>
  PrefabRemaps:
    []
  Name: WorldSpaceText
  Enabled: true
  Layers: 1
  LocalTransform: !<TransformEntity>
    Position: {x: 0.000000, y: 8.000000, z: 0.000000}
    Rotation: {x: 0.000000, y: 0.000000, z: 0.000000}
    Scale: {x: 1.000000, y: 1.000000, z: 1.000000}
    HasSegmentScaleCompensation: false
  Children:
    []
  Components:
    - !<own> dd8af733-a842-4897-b20d-67448a9915c4
- !<SceneObject/a8497eab-c1c2-436c-985f-60ab3b8b45ad>
  PrefabRemaps:
    []
  Name: DynamicAudioOutput
  Enabled: true
  Layers: 1
  LocalTransform: !<TransformEntity>
    Position: {x: 0.000000, y: 0.000000, z: 0.000000}
    Rotation: {x: 0.000000, y: 0.000000, z: 0.000000}
    Scale: {x: 1.000000, y: 1.000000, z: 1.000000}
    HasSegmentScaleCompensation: false
  Children:
    []
  Components:
    - !<own> aa2df9ae-bf35-4517-b5e0-89bc152196e6
    - !<own> b02304ea-56f4-4ffe-8959-36b620935fc0
- !<ScriptComponent/aa2df9ae-bf35-4517-b5e0-89bc152196e6>
  PrefabRemaps:
    []
  Name: DynamicAudioOutput
  Enabled: true
  ScriptAsset: !<reference> 3bfdf77c-f23d-412c-aecc-d6e31ef576e9
  ScriptInputsDefault:
    {}
  ScriptTypesDefault:
    {}
  ScriptInputs:
    "":
      audioOutputTrack: !<reference.AudioTrackAsset> c6a15f33-e393-45b8-a87d-3814027f7713
  ScriptTypes:
    "":
      {}
- !<ScriptComponent/ab22849e-ac61-44f6-a05a-705b1b8d329f>
  PrefabRemaps:
    []
  Name: ConfigurationValidator
  Enabled: true
  ScriptAsset: !<reference> 5249534b-e5e3-494c-afad-124a32012655
  ScriptInputsDefault:
    {}
  ScriptTypesDefault:
    {}
  ScriptInputs:
    "":
      {}
  ScriptTypes:
    "":
      {}
- !<SceneObject/ab75b6c7-644c-445e-87eb-b92d21152410>
  PrefabRemaps:
    []
  Name: wrist_to_ring
  Enabled: true
  Layers: 1
  LocalTransform: !<TransformEntity>
    Position: {x: 0.000000, y: 0.000000, z: 0.000000}
    Rotation: {x: 0.192331, y: 6.274080, z: -6.174470}
    Scale: {x: 1.000000, y: 1.000000, z: 1.000000}
    HasSegmentScaleCompensation: false
  Children:
    - !<own> abd1b358-ea5c-4ba7-ae94-f7f82e68ae63
  Components:
    []
- !<SceneObject/abd1b358-ea5c-4ba7-ae94-f7f82e68ae63>
  PrefabRemaps:
    []
  Name: ring-0
  Enabled: true
  Layers: 1
  LocalTransform: !<TransformEntity>
    Position: {x: 0.000000, y: 11.824800, z: 0.000000}
    Rotation: {x: -4.158420, y: -5.389360, z: 8.544330}
    Scale: {x: 1.000000, y: 1.000000, z: 1.000000}
    HasSegmentScaleCompensation: false
  Children:
    - !<own> 10568179-3897-4527-83b6-b6018cff9f28
  Components:
    []
- !<ScriptComponent/ad63de5f-10ec-4e77-9e40-eb76a47fc387>
  PrefabRemaps:
    []
  Name: InternetAvailabilityPopUp
  Enabled: true
  ScriptAsset: !<reference> fac757c8-713a-4579-a428-7abb0bd870dc
  ScriptInputsDefault:
    {}
  ScriptTypesDefault:
    {}
  ScriptInputs:
    "":
      popup: !<reference.SceneObject> 6c95386a-15e1-46d4-8203-4f799e5d03db
  ScriptTypes:
    "":
      {}
- !<SceneObject/ad99ea71-2b03-479d-85f4-d77a6b399445>
  PrefabRemaps:
    []
  Name: MarvinUIBridge
  Enabled: true
  Layers: 1
  LocalTransform: !<TransformEntity>
    Position: {x: 0.000000, y: 0.000000, z: -145.000000}
    Rotation: {x: 0.000000, y: 0.000000, z: 0.000000}
    Scale: {x: 1.000000, y: 1.000000, z: 1.000000}
    HasSegmentScaleCompensation: false
  Children:
    []
  Components:
    - !<own> 8e75ebc7-17c2-46da-a4d0-27f2d207b8f8
- !<ScriptComponent/ae8a30a7-9a90-4275-b885-b1da15a9e189>
  PrefabRemaps:
    []
  Name: OpenAIAssistant
  Enabled: true
  ScriptAsset: !<reference> cb29133c-dd8a-4158-b6bc-b394b65e77da
  ScriptInputsDefault:
    voice: true
  ScriptTypesDefault:
    {}
  ScriptInputs:
    "":
      websocketRequirementsObj: !<reference.SceneObject> 1f8156a3-e9cd-4dd0-9fc4-98ab3ad567fb
      dynamicAudioOutput: !<MappingBased.AssignableType> aa2df9ae-bf35-4517-b5e0-89bc152196e6
      microphoneRecorder: !<MappingBased.AssignableType_1> 3bc4f56d-05e2-4ec4-9b53-d2232303cb7c
      instructions: "You are a helpful assistant who answers questions concisely and accurately. Be fun, witty, kind, smart and creative"
      haveAudioOutput: true
      voice: coral
  ScriptTypes:
    "":
      {}
- !<SceneObject/af1f37ee-22ea-45a4-b833-bf90f24f074b>
  PrefabRemaps:
    []
  Name: thumb-0
  Enabled: true
  Layers: 1
  LocalTransform: !<TransformEntity>
    Position: {x: -0.000009, y: 4.399180, z: 0.000004}
    Rotation: {x: 1.097870, y: 44.900902, z: 1.556590}
    Scale: {x: 1.000000, y: 1.000000, z: 1.000000}
    HasSegmentScaleCompensation: false
  Children:
    - !<own> 9c6bdaf8-6f75-4c15-8f87-51a47efb49e9
  Components:
    []
- !<AudioComponent/b02304ea-56f4-4ffe-8959-36b620935fc0>
  PrefabRemaps:
    []
  Name: Audio
  Enabled: true
  AudioTrack: !<reference> 00000000-0000-0000-0000-000000000000
  EnableAutoplayLoop: false
  Volume: 1.000000
  EnableMixToSnap: false
  RecordVolume: 1.000000
  EnableSpatialAudio: false
  EnableDistanceEffect: false
  CurveType: Logarithm
  MinDistance: 0.000000
  MaxDistance: 100.000000
  EnableDirectivityEffect: false
  EnablePositionEffect: false
- !<SceneObject/b06df000-f295-44ab-852c-13e2273c34d7>
  PrefabRemaps:
    []
  Name: MicrophoneRecorder
  Enabled: true
  Layers: 1
  LocalTransform: !<TransformEntity>
    Position: {x: 0.000000, y: 0.000000, z: 0.000000}
    Rotation: {x: 0.000000, y: 0.000000, z: 0.000000}
    Scale: {x: 1.000000, y: 1.000000, z: 1.000000}
    HasSegmentScaleCompensation: false
  Children:
    []
  Components:
    - !<own> 3bc4f56d-05e2-4ec4-9b53-d2232303cb7c
- !<SceneObject/b0c9b29d-ef8a-420f-9fab-0cf13054f584>
  PrefabRemaps:
    []
  Name: Main_sphere_default_normals
  Enabled: true
  Layers: 1
  LocalTransform: !<TransformEntity>
    Position: {x: 0.000000, y: 0.000000, z: 0.000000}
    Rotation: {x: -109.241997, y: 26.377705, z: 106.457985}
    Scale: {x: 1.000000, y: 1.000000, z: 1.000000}
    HasSegmentScaleCompensation: false
  Children:
    []
  Components:
    - !<own> 56fb9493-d064-4be2-b3e1-71e9eb23cce1
- !<SceneObject/b1f8254d-7ff0-4786-bdb0-5811371eac87>
  PrefabRemaps:
    []
  Name: Configuration
  Enabled: true
  Layers: 1
  LocalTransform: !<TransformEntity>
    Position: {x: 0.000000, y: 0.000000, z: 0.000000}
    Rotation: {x: 0.000000, y: 0.000000, z: 0.000000}
    Scale: {x: 1.000000, y: 1.000000, z: 1.000000}
    HasSegmentScaleCompensation: false
  Children:
    []
  Components:
    - !<own> ab22849e-ac61-44f6-a05a-705b1b8d329f
    - !<own> 2153b6bf-a479-4099-aade-b47df58fc906
- !<RenderMeshVisual/b2f91e3b-39e0-40ea-9406-1f5ac4cdf071>
  PrefabRemaps:
    []
  Name: Render Mesh Visual
  Enabled: true
  RenderOrder: 5
  StretchMode: Stretch
  VerticalAlignment: Center
  HorizontalAlignment: Center
  MeshShadowMode: None
  ShadowColor: {x: 1.000000, y: 1.000000, z: 1.000000, w: 1.000000}
  ShadowDensity: 1.000000
  Materials:
    - !<reference> 140fbea4-2c62-46cb-9d81-4f27534d48c2
  Mesh: !<reference> 49a3baa8-9da0-4235-98b1-11a2bd109d41
  Skin: !<reference> 00000000-0000-0000-0000-000000000000
  BlendShapesEnabled: true
  BlendNormals: false
  BlendShapes:
    {}
- !<RenderMeshVisual/b347503f-aa87-4d61-8358-3f46d7939693>
  PrefabRemaps:
    []
  Name: Render Mesh Visual
  Enabled: true
  RenderOrder: 0
  StretchMode: Stretch
  VerticalAlignment: Center
  HorizontalAlignment: Center
  MeshShadowMode: None
  ShadowColor: {x: 1.000000, y: 1.000000, z: 1.000000, w: 1.000000}
  ShadowDensity: 1.000000
  Materials:
    - !<reference> c72f8b22-b510-4487-9fd2-7506cd1440ce
  Mesh: !<reference> 257ad973-6ee4-4da4-8049-1dd2427f16ca
  Skin: !<reference> c6a71617-bec5-4be9-ba30-ccd2320ff3e4
  BlendShapesEnabled: true
  BlendNormals: false
  BlendShapes:
    {}
- !<SceneObject/b376ea46-bee6-4eac-82cc-1f09a4389f34>
  PrefabRemaps:
    []
  Name: mid-3_end
  Enabled: true
  Layers: 1
  LocalTransform: !<TransformEntity>
    Position: {x: -0.000001, y: 3.166710, z: 0.000002}
    Rotation: {x: 0.000000, y: 0.000019, z: 0.000000}
    Scale: {x: 1.000000, y: 1.000000, z: 1.000000}
    HasSegmentScaleCompensation: false
  Children:
    - !<own> e1c330dd-cf96-4076-86ec-8b3625cb7a61
  Components:
    []
- !<ScriptComponent/b426d87f-c8a6-47bf-a64e-7be86f43921d>
  PrefabRemaps:
    []
  Name: HandVisual
  Enabled: true
  ScriptAsset: !<reference> f9b29b39-ec8c-41bd-8b53-769ae9b818b8
  ScriptInputsDefault:
    debugModeEnabled: true
    selectVisual: true
    handMeshRenderOrder: true
    autoJointMapping: true
    wrist: true
    thumbToWrist: true
    thumbBaseJoint: true
    thumbKnuckle: true
    thumbMidJoint: true
    thumbTip: true
    indexToWrist: true
    indexKnuckle: true
    indexMidJoint: true
    indexUpperJoint: true
    indexTip: true
    middleToWrist: true
    middleKnuckle: true
    middleMidJoint: true
    middleUpperJoint: true
    middleTip: true
    ringToWrist: true
    ringKnuckle: true
    ringMidJoint: true
    ringUpperJoint: true
    ringTip: true
    pinkyToWrist: true
    pinkyKnuckle: true
    pinkyMidJoint: true
    pinkyUpperJoint: true
    pinkyTip: true
    tipGlowRenderOrder: true
    tipGlowWorldScale: true
    triggeredLerpDurationSeconds: true
    pinchValidLerpDurationSeconds: true
    pokeValidLerpDurationSeconds: true
    pinchBrightnessMax: true
    pinchGlowBrightnessMax: true
    pinchTriggeredMult: true
    pinchBrightnessMaxStrength: true
    pinchExponent: true
    pinchExponentTriggered: true
    pinchHighlightThresholdFar: true
    pinchHighlightThresholdNear: true
    pokeGlowBrightnessMax: true
    pokeOccludeThresholdNear: true
    overrides: true
  ScriptTypesDefault:
    {}
  ScriptInputs:
    "":
      debugModeEnabled: false
      handType: left
      _meshType: IndexThumb
      selectVisual: Default
      handInteractor: !<MappingBased.AssignableType> 55be292f-0363-41f1-b55c-70fcb8e4dd25
      handMeshFull: !<reference.RenderMeshVisual> 4d3c2e52-807c-4c3e-96ce-305f2b364250
      handMeshIndexThumb: !<reference.RenderMeshVisual> 2efd6b07-7b30-47a1-86a1-68b0fde1ad16
      handMeshPin: !<reference.RenderMeshVisual> b347503f-aa87-4d61-8358-3f46d7939693
      handMeshRenderOrder: !<float> 9999.000000
      root: !<reference.SceneObject> 7dbdd563-5651-4640-8d68-0be06bbb0b57
      autoJointMapping: true
      wrist: !<reference.SceneObject> 00000000-0000-0000-0000-000000000000
      thumbToWrist: !<reference.SceneObject> 00000000-0000-0000-0000-000000000000
      thumbBaseJoint: !<reference.SceneObject> 00000000-0000-0000-0000-000000000000
      thumbKnuckle: !<reference.SceneObject> 00000000-0000-0000-0000-000000000000
      thumbMidJoint: !<reference.SceneObject> 00000000-0000-0000-0000-000000000000
      thumbTip: !<reference.SceneObject> 00000000-0000-0000-0000-000000000000
      indexToWrist: !<reference.SceneObject> 00000000-0000-0000-0000-000000000000
      indexKnuckle: !<reference.SceneObject> 00000000-0000-0000-0000-000000000000
      indexMidJoint: !<reference.SceneObject> 00000000-0000-0000-0000-000000000000
      indexUpperJoint: !<reference.SceneObject> 00000000-0000-0000-0000-000000000000
      indexTip: !<reference.SceneObject> 00000000-0000-0000-0000-000000000000
      middleToWrist: !<reference.SceneObject> 00000000-0000-0000-0000-000000000000
      middleKnuckle: !<reference.SceneObject> 00000000-0000-0000-0000-000000000000
      middleMidJoint: !<reference.SceneObject> 00000000-0000-0000-0000-000000000000
      middleUpperJoint: !<reference.SceneObject> 00000000-0000-0000-0000-000000000000
      middleTip: !<reference.SceneObject> 00000000-0000-0000-0000-000000000000
      ringToWrist: !<reference.SceneObject> 00000000-0000-0000-0000-000000000000
      ringKnuckle: !<reference.SceneObject> 00000000-0000-0000-0000-000000000000
      ringMidJoint: !<reference.SceneObject> 00000000-0000-0000-0000-000000000000
      ringUpperJoint: !<reference.SceneObject> 00000000-0000-0000-0000-000000000000
      ringTip: !<reference.SceneObject> 00000000-0000-0000-0000-000000000000
      pinkyToWrist: !<reference.SceneObject> 00000000-0000-0000-0000-000000000000
      pinkyKnuckle: !<reference.SceneObject> 00000000-0000-0000-0000-000000000000
      pinkyMidJoint: !<reference.SceneObject> 00000000-0000-0000-0000-000000000000
      pinkyUpperJoint: !<reference.SceneObject> 00000000-0000-0000-0000-000000000000
      pinkyTip: !<reference.SceneObject> 00000000-0000-0000-0000-000000000000
      unitPlaneMesh: !<reference.RenderMesh> a453f19f-0832-419f-bd8f-b3296b433b23
      tipGlowMaterial: !<reference.Material> 26460eea-cbec-488e-aefd-efde6c5d0085
      tipGlowRenderOrder: !<float> 10000.000000
      tipGlowWorldScale: 0.300000
      hoverColor: !<Vec4> {x: 0.764706, y: 0.447059, z: 0.000000, w: 1.000000}
      triggerColor: !<Vec4> {x: 0.807843, y: 0.705882, z: 0.196078, w: 1.000000}
      triggeredLerpDurationSeconds: 0.100000
      pinchValidLerpDurationSeconds: 0.250000
      pokeValidLerpDurationSeconds: 0.500000
      pinchBrightnessMax: !<float> 1.000000
      pinchGlowBrightnessMax: 0.330000
      pinchTriggeredMult: 1.200000
      pinchBrightnessMaxStrength: 0.750000
      pinchExponent: !<float> 2.000000
      pinchExponentTriggered: !<float> 2.000000
      pinchHighlightThresholdFar: !<float> 18.000000
      pinchHighlightThresholdNear: !<float> 4.000000
      pokeBrightnessMax: 1.100000
      pokeGlowBrightnessMax: 0.330000
      pokeTriggeredMult: 1.500000
      pokeHighlightThresholdFar: !<float> 18.000000
      pokeHighlightThresholdNear: !<float> 4.000000
      pokeOccludeThresholdFar: !<float> 12.000000
      pokeOccludeThresholdNear: !<float> 0.000000
      pokeExponent: 1.800000
      pokeExponentTriggered: 1.200000
      handOccluderMaterial: !<reference.Material> 5d5c762b-f0dd-4c06-b76f-bcb8f8fb525f
      overrides:
        []
  ScriptTypes:
    "":
      {}
- !<SceneObject/b6967747-d54d-4fdf-b8cc-652d7e6080ba>
  PrefabRemaps:
    []
  Name: ring-3_end_end_end
  Enabled: true
  Layers: 1
  LocalTransform: !<TransformEntity>
    Position: {x: -0.000000, y: 2.703710, z: 0.000001}
    Rotation: {x: 0.000000, y: 0.000000, z: 0.000000}
    Scale: {x: 1.000000, y: 1.000000, z: 1.000000}
    HasSegmentScaleCompensation: false
  Children:
    - !<own> 805bb70d-0e93-48e5-a665-76bd8c8928ce
  Components:
    []
- !<ColliderComponent/b696a10c-efcd-44ff-9937-bf72b819929b>
  PrefabRemaps:
    []
  Name: Physics Collider
  Enabled: true
  Shape: !<Box>
    FitVisual: true
    Size: {x: 15.000000, y: 15.000000, z: 15.000000}
  Matter: !<reference> 00000000-0000-0000-0000-000000000000
  Filter: !<reference> 00000000-0000-0000-0000-000000000000
  OverlapFilter: !<reference> 00000000-0000-0000-0000-000000000000
  WorldSettings: !<reference> 00000000-0000-0000-0000-000000000000
  EnableSmoothing: false
  PositionTension: 30.000000
  RotationTension: 30.000000
  ForceCompound: false
  Intangible: false
  ShowCollider: false
- !<ScriptComponent/b72aca9a-f314-4464-8838-feaa90886596>
  PrefabRemaps:
    []
  Name: PinchButton
  Enabled: true
  ScriptAsset: !<reference> a54c5722-d3fb-4aa5-97ff-f7425978bc59
  ScriptInputsDefault:
    editEventCallbacks: true
    customFunctionForOnButtonPinched: true
    onButtonPinchedFunctionNames: true
  ScriptTypesDefault:
    {}
  ScriptInputs:
    "":
      editEventCallbacks: false
      customFunctionForOnButtonPinched: !<reference.ScriptComponent> 00000000-0000-0000-0000-000000000000
      onButtonPinchedFunctionNames: !<string[]>
        []
  ScriptTypes:
    "":
      {}
- !<SceneObject/b74ff32e-5135-4266-b883-71d0f54a6200>
  PrefabRemaps:
    []
  Name: wrist_to_thumb
  Enabled: true
  Layers: 1
  LocalTransform: !<TransformEntity>
    Position: {x: 0.000000, y: 0.000000, z: 0.000000}
    Rotation: {x: 27.434401, y: -41.097198, z: -59.864601}
    Scale: {x: 1.000000, y: 1.000000, z: 1.000000}
    HasSegmentScaleCompensation: false
  Children:
    - !<own> af1f37ee-22ea-45a4-b833-bf90f24f074b
  Components:
    []
- !<ScriptComponent/b7766a62-5576-4c7e-983d-53bc30a9619a>
  PrefabRemaps:
    []
  Name: Interactable
  Enabled: true
  ScriptAsset: !<reference> 652e631a-22d0-4941-9f74-2943df59f34c
  ScriptInputsDefault:
    enableInstantDrag: true
    isScrollable: true
    allowMultipleInteractors: true
    enablePokeDirectionality: true
    acceptableXDirections: true
    acceptableYDirections: true
    acceptableZDirections: true
    useFilteredPinch: true
    isSynced: true
    acceptableSyncInteractionTypes: true
  ScriptTypesDefault:
    {}
  ScriptInputs:
    "":
      targetingMode: !<float> 7.000000
      enableInstantDrag: false
      isScrollable: false
      allowMultipleInteractors: true
      enablePokeDirectionality: false
      acceptableXDirections: !<float> 0.000000
      acceptableYDirections: !<float> 0.000000
      acceptableZDirections: !<float> 1.000000
      useFilteredPinch: false
      isSynced: false
      acceptableSyncInteractionTypes: !<float> 7.000000
  ScriptTypes:
    "":
      {}
- !<SceneObject/b7c3407a-07db-4b28-98e3-bb766fee6149>
  PrefabRemaps:
    []
  Name: ActivityIndicator
  Enabled: true
  Layers: 1
  LocalTransform: !<TransformEntity>
    Position: {x: 0.000000, y: 0.000000, z: 0.000000}
    Rotation: {x: -90.000008, y: 0.000000, z: 0.000000}
    Scale: {x: 2.333333, y: 2.333333, z: 2.333333}
    HasSegmentScaleCompensation: false
  Children:
    []
  Components:
    - !<own> a474d01c-23ce-4d2c-9675-f5e4ec4a8efd
- !<ScriptComponent/b7cd7660-145f-4721-b24a-7f408c6b4ab7>
  PrefabRemaps:
    []
  Name: CameraTextureCapture
  Enabled: true
  ScriptAsset: !<reference> d216c067-c87c-45ec-956f-61ed8f23ab32
  ScriptInputsDefault:
    {}
  ScriptTypesDefault:
    {}
  ScriptInputs:
    "":
      {}
  ScriptTypes:
    "":
      {}
- !<SceneObject/b87e31e3-28fe-4073-941b-1fc02335e10c>
  PrefabRemaps:
    []
  Name: OverallSphere
  Enabled: true
  Layers: 1
  LocalTransform: !<TransformEntity>
    Position: {x: 0.000000, y: 0.000000, z: 0.000000}
    Rotation: {x: 0.000000, y: 0.000000, z: 0.000000}
    Scale: {x: 1.000000, y: 1.000000, z: 1.000000}
    HasSegmentScaleCompensation: false
  Children:
    - !<own> 2afca6dc-0836-499d-9336-1507c895f297
  Components:
    - !<own> d4fcc076-be03-4b42-8ec3-933cbaf20caa
- !<SceneObject/b9209fec-b989-4422-a397-b0b560812e8e>
  PrefabRemaps:
    []
  Name: index-0
  Enabled: true
  Layers: 1
  LocalTransform: !<TransformEntity>
    Position: {x: -0.000001, y: 11.787900, z: -0.000005}
    Rotation: {x: 0.059034, y: 19.848200, z: -15.906400}
    Scale: {x: 1.000000, y: 1.000000, z: 1.000000}
    HasSegmentScaleCompensation: false
  Children:
    - !<own> 287aed38-37e4-417c-b695-b3b1714839f0
  Components:
    []
- !<SceneObject/b9527455-3058-4cc8-9255-783169419f0d>
  PrefabRemaps:
    []
  Name: mid-3_end
  Enabled: true
  Layers: 1
  LocalTransform: !<TransformEntity>
    Position: {x: -0.000000, y: 3.166730, z: 0.000002}
    Rotation: {x: -0.000207, y: -0.000205, z: -0.000014}
    Scale: {x: 1.000000, y: 1.000000, z: 1.000000}
    HasSegmentScaleCompensation: false
  Children:
    - !<own> ed7074f4-802d-4336-9588-237c5c48f33e
  Components:
    []
- !<Text/b9c40db5-0133-4e69-973e-a4e6f21b9b38>
  PrefabRemaps:
    []
  Name: Text
  Enabled: true
  RenderOrder: 0
  StretchMode: Stretch
  VerticalAlignment: Center
  HorizontalAlignment: Center
  MeshShadowMode: None
  ShadowColor: {x: 1.000000, y: 1.000000, z: 1.000000, w: 1.000000}
  ShadowDensity: 1.000000
  Text: Pinch on the model provider you would like to use
  Editable: false
  ShowEditingPreview: true
  TouchHandler: !<reference> 00000000-0000-0000-0000-000000000000
  SizeToFit: false
  FontSize: 60
  Font: !<reference> 00000000-0000-0000-0000-000000000000
  LayoutRect:
    left: -18.000000
    bottom: -2.250000
    right: 18.000000
    top: 2.250000
  OverflowVertical: Overflow
  OverflowHorizontal: Wrap
  Fill: !<TextFill>
    Mode: Solid
    Color: {x: 1.000000, y: 1.000000, z: 1.000000, w: 1.000000}
    Texture: !<reference> 00000000-0000-0000-0000-000000000000
    ColorTint: {x: 1.000000, y: 1.000000, z: 1.000000, w: 1.000000}
    TileCount: 5.000000
    TileZone: Rect
    TextureStretch: FitWidth
  BlendMode: PremultipliedAlpha
  Outline: !<OutlineSettings>
    Enabled: false
    Fill: !<TextFill>
      Mode: Solid
      Color: {x: 0.000000, y: 0.000000, z: 0.000000, w: 1.000000}
      Texture: !<reference> 00000000-0000-0000-0000-000000000000
      ColorTint: {x: 1.000000, y: 1.000000, z: 1.000000, w: 1.000000}
      TileCount: 5.000000
      TileZone: Rect
      TextureStretch: FitWidth
    Size: 0.250000
  Dropshadow: !<DropshadowSettings>
    Enabled: false
    Fill: !<TextFill>
      Mode: Solid
      Color: {x: 0.000000, y: 0.000000, z: 0.000000, w: 1.000000}
      Texture: !<reference> 00000000-0000-0000-0000-000000000000
      ColorTint: {x: 1.000000, y: 1.000000, z: 1.000000, w: 1.000000}
      TileCount: 5.000000
      TileZone: Rect
      TextureStretch: FitWidth
    OffsetX: 0.250000
    OffsetY: 0.250000
  Background: !<BackgroundSettings>
    Enabled: false
    Fill: !<TextFill>
      Mode: Solid
      Color: {x: 0.000000, y: 0.000000, z: 0.000000, w: 1.000000}
      Texture: !<reference> 00000000-0000-0000-0000-000000000000
      ColorTint: {x: 1.000000, y: 1.000000, z: 1.000000, w: 1.000000}
      TileCount: 5.000000
      TileZone: Rect
      TextureStretch: FitWidth
    Margins:
      left: 0.000000
      bottom: 0.000000
      right: 0.000000
      top: 0.000000
    CornerRadius: 0.000000
  AdvancedLayout: !<TextAdvancedLayout>
    ExtentsTarget: !<reference> 00000000-0000-0000-0000-000000000000
    LetterSpacing: 0.000000
    LineSpacing: 1.000000
    CapitalizationOverride: None
  DepthTest: false
  TwoSided: false
- !<RenderMeshVisual/ba3170a1-fa70-4c30-80a4-d44b46215606>
  PrefabRemaps:
    []
  Name: Render Mesh Visual
  Enabled: true
  RenderOrder: 3
  StretchMode: Stretch
  VerticalAlignment: Center
  HorizontalAlignment: Center
  MeshShadowMode: None
  ShadowColor: {x: 0.000000, y: 0.000000, z: 0.000000, w: 1.000000}
  ShadowDensity: 1.000000
  Materials:
    - !<reference> 6baa0904-a7fc-4a6d-90c8-a0ce96d21fae
  Mesh: !<reference> 134c2f3f-e37d-45ac-8462-dea7228853ef
  Skin: !<reference> 00000000-0000-0000-0000-000000000000
  BlendShapesEnabled: true
  BlendNormals: false
  BlendShapes:
    {}
- !<SceneObject/ba6cc979-e30b-4432-a0bc-e330c93331f6>
  PrefabRemaps:
    []
  Name: VideoAnalysisHelper
  Enabled: true
  Layers: 1
  LocalTransform: !<TransformEntity>
    Position: {x: 0.000000, y: 0.000000, z: 0.000000}
    Rotation: {x: 0.000000, y: 0.000000, z: 0.000000}
    Scale: {x: 1.000000, y: 1.000000, z: 1.000000}
    HasSegmentScaleCompensation: false
  Children:
    []
  Components:
    - !<own> 74366e4f-1511-4d13-b870-a57a59e686a6
- !<Text/ba710944-8232-4a06-b997-0837303f3da1>
  PrefabRemaps:
    []
  Name: Text
  Enabled: true
  RenderOrder: 0
  StretchMode: Stretch
  VerticalAlignment: Center
  HorizontalAlignment: Center
  MeshShadowMode: None
  ShadowColor: {x: 1.000000, y: 1.000000, z: 1.000000, w: 1.000000}
  ShadowDensity: 1.000000
  Text: Text
  Editable: false
  ShowEditingPreview: true
  TouchHandler: !<reference> 00000000-0000-0000-0000-000000000000
  SizeToFit: false
  FontSize: 48
  Font: !<reference> 00000000-0000-0000-0000-000000000000
  LayoutRect:
    left: -7.500000
    bottom: -2.250000
    right: 7.500000
    top: 2.250000
  OverflowVertical: Overflow
  OverflowHorizontal: Overflow
  Fill: !<TextFill>
    Mode: Solid
    Color: {x: 1.000000, y: 1.000000, z: 1.000000, w: 1.000000}
    Texture: !<reference> 00000000-0000-0000-0000-000000000000
    ColorTint: {x: 1.000000, y: 1.000000, z: 1.000000, w: 1.000000}
    TileCount: 5.000000
    TileZone: Rect
    TextureStretch: FitWidth
  BlendMode: PremultipliedAlpha
  Outline: !<OutlineSettings>
    Enabled: false
    Fill: !<TextFill>
      Mode: Solid
      Color: {x: 0.000000, y: 0.000000, z: 0.000000, w: 1.000000}
      Texture: !<reference> 00000000-0000-0000-0000-000000000000
      ColorTint: {x: 1.000000, y: 1.000000, z: 1.000000, w: 1.000000}
      TileCount: 5.000000
      TileZone: Rect
      TextureStretch: FitWidth
    Size: 0.250000
  Dropshadow: !<DropshadowSettings>
    Enabled: false
    Fill: !<TextFill>
      Mode: Solid
      Color: {x: 0.000000, y: 0.000000, z: 0.000000, w: 1.000000}
      Texture: !<reference> 00000000-0000-0000-0000-000000000000
      ColorTint: {x: 1.000000, y: 1.000000, z: 1.000000, w: 1.000000}
      TileCount: 5.000000
      TileZone: Rect
      TextureStretch: FitWidth
    OffsetX: 0.250000
    OffsetY: 0.250000
  Background: !<BackgroundSettings>
    Enabled: false
    Fill: !<TextFill>
      Mode: Solid
      Color: {x: 0.000000, y: 0.000000, z: 0.000000, w: 1.000000}
      Texture: !<reference> 00000000-0000-0000-0000-000000000000
      ColorTint: {x: 1.000000, y: 1.000000, z: 1.000000, w: 1.000000}
      TileCount: 5.000000
      TileZone: Rect
      TextureStretch: FitWidth
    Margins:
      left: 0.000000
      bottom: 0.000000
      right: 0.000000
      top: 0.000000
    CornerRadius: 0.000000
  AdvancedLayout: !<TextAdvancedLayout>
    ExtentsTarget: !<reference> 00000000-0000-0000-0000-000000000000
    LetterSpacing: 0.000000
    LineSpacing: 1.000000
    CapitalizationOverride: None
  DepthTest: false
  TwoSided: false
- !<SceneObject/bbbe070b-b297-4624-a319-c6839b2d4919>
  PrefabRemaps:
    []
  Name: AROverlay
  Enabled: true
  Layers: 1
  LocalTransform: !<TransformEntity>
    Position: {x: 0.000000, y: 0.000000, z: 0.000000}
    Rotation: {x: 0.000000, y: 0.000000, z: 0.000000}
    Scale: {x: 1.000000, y: 1.000000, z: 1.000000}
    HasSegmentScaleCompensation: false
  Children:
    []
  Components:
    - !<own> 2c6ec376-7e3b-47c9-a4b3-9a4794b53592
- !<SceneObject/bc78d816-aa50-44b4-ae84-f0390a2d14cc>
  PrefabRemaps:
    []
  Name: Object 0
  Enabled: true
  Layers: 1
  LocalTransform: !<TransformEntity>
    Position: {x: 0.000000, y: 0.000000, z: 0.000000}
    Rotation: {x: 0.000000, y: 0.000000, z: 0.000000}
    Scale: {x: 32.000000, y: 32.000000, z: 32.000000}
    HasSegmentScaleCompensation: false
  Children:
    []
  Components:
    - !<own> 5f291a0f-50e3-44f6-9f42-81b93d879867
- !<SceneObject/bc85c689-e628-4ece-9cef-fc5bddc06e3c>
  PrefabRemaps:
    []
  Name: OrbMesh
  Enabled: true
  Layers: 1
  LocalTransform: !<TransformEntity>
    Position: {x: 0.000000, y: 0.000000, z: 0.000000}
    Rotation: {x: 0.000000, y: 0.000000, z: 0.000000}
    Scale: {x: 5.000000, y: 5.000000, z: 5.000000}
    HasSegmentScaleCompensation: false
  Children:
    - !<own> b87e31e3-28fe-4073-941b-1fc02335e10c
  Components:
    []
- !<SceneObject/bced2f07-b559-4972-a7ab-7c82fb7d52a7>
  PrefabRemaps:
    []
  Name: TargetPosition
  Enabled: true
  Layers: 1
  LocalTransform: !<TransformEntity>
    Position: {x: 0.000000, y: 0.000000, z: -100.000000}
    Rotation: {x: 0.000000, y: 0.000000, z: 0.000000}
    Scale: {x: 1.000000, y: 1.000000, z: 1.000000}
    HasSegmentScaleCompensation: false
  Children:
    []
  Components:
    - !<own> fcfc2646-a5a7-4801-b5bf-388c06aeda03
- !<ScriptComponent/bd6a2796-f629-4560-b751-2e840d30c135>
  PrefabRemaps:
    []
  Name: ButtonFeedback
  Enabled: true
  ScriptAsset: !<reference> 99b48019-5088-4691-9ae6-beb39874357f
  ScriptInputsDefault:
    buttonType: true
    useGlowMesh: true
    glowRenderMeshVisual: true
    maxBlendShapeWeight: true
    meshBlendShapeName: true
    glowBlendShapeName: true
    glowIdleMaterial: true
    glowHoverMaterial: true
    glowPinchedMaterial: true
    meshToggledPinchedMaterial: true
    meshToggledHoverMaterial: true
    meshToggledIdleMaterial: true
    meshStatePinchedMaterial: true
    meshStateHoverMaterial: true
    meshStateIdleMaterial: true
    persistentPinchedState: true
    onIcon: true
  ScriptTypesDefault:
    {}
  ScriptInputs:
    "":
      buttonType: 0
      renderMeshVisual: !<reference.RenderMeshVisual> 0a2639b1-7e5c-49c9-a60c-df50ce761994
      useGlowMesh: false
      glowRenderMeshVisual: !<reference.RenderMeshVisual> 00000000-0000-0000-0000-000000000000
      maxBlendShapeWeight: !<float> 1.000000
      meshBlendShapeName: Pinch
      meshIdleMaterial: !<reference.Material> 4ed3d6e9-3cb8-4485-b9e7-0ff7e47f5818
      meshHoverMaterial: !<reference.Material> b0f6e6ba-d56b-4f4a-9544-cbb5703c1f64
      meshPinchedMaterial: !<reference.Material> 715c8695-6cb5-45c0-ad71-8bd1f724158f
      glowBlendShapeName: Pinch
      glowIdleMaterial: !<reference.Material> 00000000-0000-0000-0000-000000000000
      glowHoverMaterial: !<reference.Material> 00000000-0000-0000-0000-000000000000
      glowPinchedMaterial: !<reference.Material> 00000000-0000-0000-0000-000000000000
      meshToggledPinchedMaterial: !<reference.Material> 00000000-0000-0000-0000-000000000000
      meshToggledHoverMaterial: !<reference.Material> 00000000-0000-0000-0000-000000000000
      meshToggledIdleMaterial: !<reference.Material> 00000000-0000-0000-0000-000000000000
      meshStatePinchedMaterial: !<reference.Material> 00000000-0000-0000-0000-000000000000
      meshStateHoverMaterial: !<reference.Material> 00000000-0000-0000-0000-000000000000
      meshStateIdleMaterial: !<reference.Material> 00000000-0000-0000-0000-000000000000
      persistentPinchedState: false
      defaultIcon: !<reference.Texture> ce260221-adc8-4fac-abed-74c22d8f9beb
      onIcon: !<reference.Texture> 00000000-0000-0000-0000-000000000000
  ScriptTypes:
    "":
      {}
- !<ScriptComponent/bf9ebde7-66ad-47b1-b5be-1088eb5c6ca0>
  PrefabRemaps:
    []
  Name: InteractableAudioFeedback
  Enabled: true
  ScriptAsset: !<reference> 1ad7da86-2c32-418c-bdf1-b7150c07c912
  ScriptInputsDefault:
    _playAudioOnHover: true
    _hoverAudioTrack: true
    _playAudioOnTriggerStart: true
    _triggerStartAudioTrack: true
    _playAudioOnTriggerEnd: true
    _triggerEndAudioTrack: true
  ScriptTypesDefault:
    {}
  ScriptInputs:
    "":
      _playAudioOnHover: false
      _hoverAudioTrack: !<reference.AudioTrackAsset> 97bf97ae-b2da-47d7-bde6-003f597fe888
      _playAudioOnTriggerStart: true
      _triggerStartAudioTrack: !<reference.AudioTrackAsset> edad7d53-55da-40b1-9025-fad0e7207862
      _playAudioOnTriggerEnd: true
      _triggerEndAudioTrack: !<reference.AudioTrackAsset> 82028831-1631-4d7b-b548-ff6be4e0a2ba
  ScriptTypes:
    "":
      {}
- !<SceneObject/c05685f4-7c51-45a3-818c-c91d77e3b3b6>
  PrefabRemaps:
    []
  Name: Content
  Enabled: true
  Layers: 1
  LocalTransform: !<TransformEntity>
    Position: {x: 0.000000, y: 0.000000, z: 0.000000}
    Rotation: {x: 0.000000, y: 0.000000, z: 0.000000}
    Scale: {x: 1.000000, y: 1.000000, z: 1.000000}
    HasSegmentScaleCompensation: false
  Children:
    - !<own> 85365650-4860-4e4b-9561-da197d9e1c40
    - !<own> 2c8f136a-8214-42d2-8af6-a4377409b513
    - !<own> 57c7318d-0f03-4dd2-9bd7-d95f54f0bce4
    - !<own> 212d4289-ecff-4ca0-b151-48c0394bf587
  Components:
    []
- !<SceneObject/c0b69a6c-7f52-4120-8f1b-127745189a17>
  PrefabRemaps:
    []
  Name: Content
  Enabled: true
  Layers: 1
  LocalTransform: !<TransformEntity>
    Position: {x: 0.000000, y: -25.000000, z: 0.000000}
    Rotation: {x: 0.000000, y: 0.000000, z: 0.000000}
    Scale: {x: 1.000000, y: 1.000000, z: 1.000000}
    HasSegmentScaleCompensation: false
  Children:
    - !<own> 3a75a54c-9c31-4813-b102-78d85c512344
    - !<own> 5eea59d5-bb69-4ad3-8f9d-cbf61cb75660
    - !<own> 4b0c6bb9-d6b0-47e9-8a85-4943fc8c3a2a
  Components:
    []
- !<SceneObject/c1e4cdd6-40ff-4bbf-94e2-490af58b9b1d>
  PrefabRemaps:
    []
  Name: mid-3_end_end_end_end
  Enabled: true
  Layers: 1
  LocalTransform: !<TransformEntity>
    Position: {x: 0.000000, y: 3.166710, z: 0.000000}
    Rotation: {x: 0.000000, y: 0.000000, z: 0.000000}
    Scale: {x: 1.000000, y: 1.000000, z: 1.000000}
    HasSegmentScaleCompensation: false
  Children:
    []
  Components:
    []
- !<ScriptComponent/c2462743-2cdb-4cb8-80da-7a7730c359ac>
  PrefabRemaps:
    []
  Name: PinholeCapture
  Enabled: true
  ScriptAsset: !<reference> 3aa68ddb-1613-4fc2-aae1-febf9a77aec5
  ScriptInputsDefault:
    {}
  ScriptTypesDefault:
    {}
  ScriptInputs:
    "":
      {}
  ScriptTypes:
    "":
      {}
- !<SceneObject/c2a3f250-ea25-4d54-a533-abe839f9bceb>
  PrefabRemaps:
    []
  Name: RightHandVisual
  Enabled: true
  Layers: 1
  LocalTransform: !<TransformEntity>
    Position: {x: 0.000000, y: 0.000000, z: 0.000000}
    Rotation: {x: 0.000000, y: 0.000000, z: 0.000000}
    Scale: {x: 1.000000, y: 1.000000, z: 1.000000}
    HasSegmentScaleCompensation: false
  Children:
    - !<own> 11fcf3ea-da8b-4694-80a7-167693341344
  Components:
    - !<own> 3bbf27ea-a24a-4d9f-84a6-56b5830bb48e
- !<SceneObject/c304e435-d2a6-4348-a681-ebdf5608a1f5>
  PrefabRemaps:
    []
  Name: SimpleYOLOTest
  Enabled: true
  Layers: 1
  LocalTransform: !<TransformEntity>
    Position: {x: 0.000000, y: 0.000000, z: 0.000000}
    Rotation: {x: 0.000000, y: 0.000000, z: 0.000000}
    Scale: {x: 1.000000, y: 1.000000, z: 1.000000}
    HasSegmentScaleCompensation: false
  Children:
    []
  Components:
    - !<own> 83485092-0fdb-4ba3-be3e-597d63e22b60
- !<SceneObject/c379df8f-498c-4c54-a558-bb0a021b9dad>
  PrefabRemaps:
    []
  Name: thumb-3
  Enabled: true
  Layers: 1
  LocalTransform: !<TransformEntity>
    Position: {x: 0.122141, y: 3.547710, z: 0.009542}
    Rotation: {x: -59.788200, y: 5.800900, z: 165.218002}
    Scale: {x: 1.000000, y: 1.000000, z: 1.000000}
    HasSegmentScaleCompensation: false
  Children:
    - !<own> 80e9d924-bd3c-4176-9c52-05a2603b2a4e
  Components:
    []
- !<ScriptComponent/c4ef14a0-3b69-44bf-b591-235330e969e5>
  PrefabRemaps:
    []
  Name: InteractableManipulation
  Enabled: true
  ScriptAsset: !<reference> 664b556b-1946-4c2c-866a-e675b4e86006
  ScriptInputsDefault:
    minimumScaleFactor: true
    maximumScaleFactor: true
    enableTranslation: true
    enableRotation: true
    enableStretchZ: true
    showStretchZProperties: true
    zStretchFactorMin: true
    zStretchFactorMax: true
    useFilter: true
    showFilterProperties: true
    minCutoff: true
    beta: true
    dcutoff: true
    showTranslationProperties: true
    _enableXTranslation: true
    _enableYTranslation: true
    _enableZTranslation: true
    showRotationProperties: true
    _rotationAxis: true
  ScriptTypesDefault:
    {}
  ScriptInputs:
    "":
      manipulateRootSceneObject: !<reference.SceneObject> e6036bc6-3c91-4023-990e-a2eb16658267
      minimumScaleFactor: 0.250000
      maximumScaleFactor: !<float> 20.000000
      enableTranslation: true
      enableRotation: true
      enableScale: false
      enableStretchZ: true
      showStretchZProperties: false
      zStretchFactorMin: !<float> 1.000000
      zStretchFactorMax: !<float> 12.000000
      useFilter: true
      showFilterProperties: false
      minCutoff: !<float> 2.000000
      beta: 0.015000
      dcutoff: !<float> 1.000000
      showTranslationProperties: false
      _enableXTranslation: true
      _enableYTranslation: true
      _enableZTranslation: true
      showRotationProperties: false
      _rotationAxis: All
  ScriptTypes:
    "":
      {}
- !<SceneObject/c5f1f0e9-6707-4a13-9453-fbf92b4eba12>
  PrefabRemaps:
    []
  Name: index-3
  Enabled: true
  Layers: 1
  LocalTransform: !<TransformEntity>
    Position: {x: 0.009134, y: 2.837150, z: 0.000078}
    Rotation: {x: -87.845497, y: -5.462180, z: -5.671890}
    Scale: {x: 1.000000, y: 1.000000, z: 1.000000}
    HasSegmentScaleCompensation: false
  Children:
    - !<own> 9b8da751-599e-41c3-bebf-7b11dadee25a
  Components:
    []
- !<Skin/c6a71617-bec5-4be9-ba30-ccd2320ff3e4>
  PrefabRemaps:
    []
  Name: component_2
  Enabled: true
  skinBones:
    mid-3_end_end_end_end: !<reference> c1e4cdd6-40ff-4bbf-94e2-490af58b9b1d
    LeftHandRig: !<reference> 18c6646c-d787-40eb-b594-cb83f8a4ee95
    ring-2: !<reference> 11011e74-164a-4fc3-a8a0-763f6a9795d3
    LeftHandModel: !<reference> 7dbdd563-5651-4640-8d68-0be06bbb0b57
    pinky-1: !<reference> 7e21254a-b32b-4815-a071-879538aa3a51
    pinky-3_end_end_end: !<reference> edc3f854-bedb-4fbf-924b-9f93e6264c2f
    ring-1: !<reference> 10568179-3897-4527-83b6-b6018cff9f28
    index-3: !<reference> 51bb02f7-cd39-435b-93de-40d77f58c0ef
    wrist_to_ring: !<reference> ab75b6c7-644c-445e-87eb-b92d21152410
    index-1: !<reference> 287aed38-37e4-417c-b695-b3b1714839f0
    pinky-2: !<reference> 04c2beda-4182-4b4f-8d7c-5caf67ef33bb
    index-0: !<reference> b9209fec-b989-4422-a397-b0b560812e8e
    LeftHandMesh: !<reference> f159ac9f-4106-46b2-a411-08c58f855bc4
    wrist_to_pinky: !<reference> 7747c579-b049-4c0d-bd9b-db409ed1a845
    wrist_to_thumb: !<reference> cbe23cda-7bf6-451e-a60f-334bfbe52e6f
    index-3_end_end_end: !<reference> 3d7828ee-2891-4454-9f06-7d3aa618c06b
    mid-3: !<reference> 6dc5dd7a-4726-4cb6-b42f-a12f4b6416c3
    index-3_end: !<reference> 974e2072-cd2a-4664-8d91-d71bbcd60d54
    index-3_end_end: !<reference> 3edde0ea-8cd6-43be-9a1e-265dcd328ee6
    pinky-0: !<reference> e0c838a2-fdd6-406e-8404-1fc871cbdb6e
    pinky-3: !<reference> c89d7e48-75a6-414e-a253-874f80bfe792
    mid-1: !<reference> 440d9903-0516-47eb-a79f-3764e57df5b3
    thumb-3_end_end_end: !<reference> 124ebfc0-9240-4eaf-af6e-ce6ef49c1d7d
    mid-3_end: !<reference> b376ea46-bee6-4eac-82cc-1f09a4389f34
    mid-3_end_end: !<reference> e1c330dd-cf96-4076-86ec-8b3625cb7a61
    ring-0: !<reference> abd1b358-ea5c-4ba7-ae94-f7f82e68ae63
    pinky-3_end: !<reference> d3340ef4-90e8-49c1-aeb6-4194ed9937f9
    wrist_to_index: !<reference> 40f477a9-ee22-4ef3-a789-f73b447844f0
    thumb-3_end_end: !<reference> cca13a50-a590-4864-94ca-c7b3aa5951ed
    mid-0: !<reference> 7f5fe347-83fa-489d-9653-f629b6833fb9
    ring-3_end_end_end_end: !<reference> 805bb70d-0e93-48e5-a665-76bd8c8928ce
    ring-3_end: !<reference> 5073a1e9-5105-46dd-8050-79de03e5fb39
    pinky-3_end_end_end_end: !<reference> 80613e75-e919-4a7a-aab7-96b9fdd0568f
    mid-3_end_end_end: !<reference> 5a2ca1a2-f292-4079-aebb-f491bb9f5bf5
    thumb-2: !<reference> 298f274e-575f-40f7-a4f3-e4eaeaaecd67
    ring-3: !<reference> 0f704a07-d079-4984-9aaf-bf4a989b3490
    ring-3_end_end: !<reference> 307b5f4c-6ae2-430c-a6ca-979a01c6b029
    thumb-0: !<reference> 2fa6895d-6663-4624-9e74-6b038b982135
    thumb-3_end: !<reference> 80e9d924-bd3c-4176-9c52-05a2603b2a4e
    thumb-1: !<reference> 1be2dd1d-c962-46d6-b5a9-05228e532e18
    wrist: !<reference> 2b48df55-44c4-4516-b674-91f4c5d5481b
    thumb-3: !<reference> c379df8f-498c-4c54-a558-bb0a021b9dad
    mid-2: !<reference> f7f95fff-c512-4bf3-b03e-47c3440bf5df
    wrist_to_mid: !<reference> 031abae4-7029-4da6-89ec-08d2369c519f
    index-3_end_end_end_end: !<reference> 4a8fba8e-5e79-4c17-9b90-eecc02c7b7dc
    index-2: !<reference> dc057694-04b7-4fd1-baaa-44b40d272fc9
    ring-3_end_end_end: !<reference> b6967747-d54d-4fdf-b8cc-652d7e6080ba
    thumb-3_end_end_end_end: !<reference> 1a90888e-d4d2-4c81-b8cb-9e2370b94e8a
    pinky-3_end_end: !<reference> 319c29db-cd9c-448c-8028-20ef49b55a70
- !<SceneObject/c89d7e48-75a6-414e-a253-874f80bfe792>
  PrefabRemaps:
    []
  Name: pinky-3
  Enabled: true
  Layers: 1
  LocalTransform: !<TransformEntity>
    Position: {x: -0.008175, y: 2.218150, z: 0.000011}
    Rotation: {x: 83.677002, y: -4.512030, z: -172.722000}
    Scale: {x: 1.000000, y: 1.000000, z: 1.000000}
    HasSegmentScaleCompensation: false
  Children:
    - !<own> d3340ef4-90e8-49c1-aeb6-4194ed9937f9
  Components:
    []
- !<ScriptComponent/c8c785a5-1402-4bf9-8920-d802c92cc8be>
  PrefabRemaps:
    []
  Name: AIAssistantUIBridge
  Enabled: true
  ScriptAsset: !<reference> 70c94890-c2d9-416c-b14d-a0cd0d0cfb27
  ScriptInputsDefault:
    {}
  ScriptTypesDefault:
    {}
  ScriptInputs:
    "":
      geminiAssistant: !<MappingBased.AssignableType> 4c6e9c85-a98f-4753-a3ed-ebda814e1999
      openAIAssistant: !<MappingBased.AssignableType_1> ae8a30a7-9a90-4275-b885-b1da15a9e189
      sphereController: !<MappingBased.AssignableType_2> 65c0f761-d132-4011-9db4-7793c56dfea0
      snap3DInteractableFactory: !<MappingBased.AssignableType_3> 4aa30a81-2a3a-4c2d-a9fa-30d11d91584f
      hintTitle: !<reference.Text> 859e31db-8708-42c7-993c-1983362feb43
      hintText: !<reference.Text> b9c40db5-0133-4e69-973e-a4e6f21b9b38
      geminiButton: !<MappingBased.AssignableType_4> 81a9ef37-14c4-4c68-b3f0-2f6b9a04d1e9
      openAIButton: !<MappingBased.AssignableType_5> b72aca9a-f314-4464-8838-feaa90886596
  ScriptTypes:
    "":
      {}
- !<SceneObject/c91880c1-c5c6-4fe9-b4eb-77c999ee64dd>
  PrefabRemaps:
    []
  Name: VisualParent
  Enabled: true
  Layers: 1
  LocalTransform: !<TransformEntity>
    Position: {x: 0.000000, y: 0.000000, z: 0.000000}
    Rotation: {x: 0.000000, y: 0.000000, z: 0.000000}
    Scale: {x: 1.000000, y: 1.000000, z: 1.000000}
    HasSegmentScaleCompensation: false
  Children:
    - !<own> bc85c689-e628-4ece-9cef-fc5bddc06e3c
    - !<own> f0e8b0c7-16f3-44d6-93b9-d219ae773786
    - !<own> a7b4a2be-4dcf-44eb-a25f-389952a36336
    - !<own> 3b751b26-5cfb-436c-a947-657d5beaf06f
  Components:
    - !<own> 7be62df4-167e-4f9a-a735-a15ae2275c42
- !<SceneObject/c95c910f-c7f0-4634-90fd-88fcae6eb862>
  PrefabRemaps:
    []
  Name: MicButton
  Enabled: true
  Layers: 1
  LocalTransform: !<TransformEntity>
    Position: {x: 0.000000, y: 0.000000, z: 0.000000}
    Rotation: {x: 0.000000, y: 0.000000, z: 0.000000}
    Scale: {x: 1.000000, y: 1.000000, z: 1.000000}
    HasSegmentScaleCompensation: false
  Children:
    []
  Components:
    - !<own> 9cb5f60d-1403-48f7-81b7-af63def47231
    - !<own> 30cc9afc-2877-485c-b3c7-fa03fff2a431
    - !<own> 21049835-359b-4f6c-98e5-443b4a43d3da
    - !<own> f1a64991-b98f-4aaa-a12e-b1bac00a61f3
    - !<own> 77e2195e-1f80-4270-bdf5-e568e5a8a503
    - !<own> 581d33bf-4387-49ae-9406-54515dc48865
- !<SceneObject/ca95f722-96dd-4b65-9ba1-264ffb221ca8>
  PrefabRemaps:
    []
  Name: InteractableLogic
  Enabled: true
  Layers: 1
  LocalTransform: !<TransformEntity>
    Position: {x: 0.000000, y: 0.000000, z: 0.000000}
    Rotation: {x: 0.000000, y: 0.000000, z: 0.000000}
    Scale: {x: 1.000000, y: 1.000000, z: 1.000000}
    HasSegmentScaleCompensation: false
  Children:
    []
  Components:
    - !<own> 30677901-10ca-4f99-914f-7a781fea1c4c
    - !<own> 78a31c0e-2315-4ea3-b436-d126f7d99df9
    - !<own> 9221f19e-818a-4fb1-aaeb-dba1b9713120
    - !<own> c4ef14a0-3b69-44bf-b591-235330e969e5
- !<SceneObject/cb723e33-4a15-4f02-82d2-7e80299b1395>
  PrefabRemaps:
    []
  Name: "[REQUIRED] Core"
  Enabled: true
  Layers: 1
  LocalTransform: !<TransformEntity>
    Position: {x: 0.000000, y: 0.000000, z: 0.000000}
    Rotation: {x: 0.000000, y: 0.000000, z: 0.000000}
    Scale: {x: 1.000000, y: 1.000000, z: 1.000000}
    HasSegmentScaleCompensation: false
  Children:
    - !<own> b1f8254d-7ff0-4786-bdb0-5811371eac87
    - !<own> 44ddb85f-cdfa-4419-aea1-7d43cc6401c6
    - !<own> d8ce2d41-6bdf-4d37-beb2-a693b7e1d24c
    - !<own> a702aad2-e621-42d4-afd6-3946f6425bb8
    - !<own> e67355a4-c26a-4bfc-b712-56f879b0f199
  Components:
    []
- !<SceneObject/cbe23cda-7bf6-451e-a60f-334bfbe52e6f>
  PrefabRemaps:
    []
  Name: wrist_to_thumb
  Enabled: true
  Layers: 1
  LocalTransform: !<TransformEntity>
    Position: {x: 0.000000, y: 0.000000, z: 0.000000}
    Rotation: {x: 26.024099, y: -37.686901, z: 24.403400}
    Scale: {x: 1.000000, y: 1.000000, z: 1.000000}
    HasSegmentScaleCompensation: false
  Children:
    - !<own> 2fa6895d-6663-4624-9e74-6b038b982135
  Components:
    []
- !<SceneObject/cc851f59-7d95-4dbe-a9c0-c336f5593682>
  PrefabRemaps:
    []
  Name: thumb-3_end
  Enabled: true
  Layers: 1
  LocalTransform: !<TransformEntity>
    Position: {x: 0.000000, y: 3.549810, z: 0.000001}
    Rotation: {x: -0.000096, y: -0.000037, z: 0.000014}
    Scale: {x: 1.000000, y: 1.000000, z: 1.000000}
    HasSegmentScaleCompensation: false
  Children:
    - !<own> 2a443e01-9477-4c56-94d3-60a3dc5bbbd2
  Components:
    []
- !<SceneObject/cca13a50-a590-4864-94ca-c7b3aa5951ed>
  PrefabRemaps:
    []
  Name: thumb-3_end_end
  Enabled: true
  Layers: 1
  LocalTransform: !<TransformEntity>
    Position: {x: -0.000000, y: 3.549810, z: -0.000001}
    Rotation: {x: 0.000118, y: -23.667299, z: 0.000000}
    Scale: {x: 1.000000, y: 1.000000, z: 1.000000}
    HasSegmentScaleCompensation: false
  Children:
    - !<own> 124ebfc0-9240-4eaf-af6e-ce6ef49c1d7d
  Components:
    []
- !<ScriptComponent/cf2d487a-c686-49ad-bf06-facc5cb6cc72>
  PrefabRemaps:
    []
  Name: APIKeyHint
  Enabled: true
  ScriptAsset: !<reference> c0bb151a-51d6-4d51-9ad6-4dd6da6a384e
  ScriptInputsDefault:
    {}
  ScriptTypesDefault:
    {}
  ScriptInputs:
    "":
      text: !<reference.Text> 43ce73ea-b24d-4d88-88f0-b225b7f7bab6
  ScriptTypes:
    "":
      {}
- !<ScriptComponent/cfc7e98d-a72e-4dfb-b300-c86cc00bf654>
  PrefabRemaps:
    []
  Name: MarvinAssistant
  Enabled: true
  ScriptAsset: !<reference> 90463a70-a2a4-4517-b5a8-a17f1120a88a
  ScriptInputsDefault:
    haveVideoInput: true
    haveAudioOutput: true
    voice: true
  ScriptTypesDefault:
    {}
  ScriptInputs:
    "":
      websocketRequirementsObj: !<reference.SceneObject> 96d0b561-304a-429a-a6e4-8e8867fcf17c
      dynamicAudioOutput: !<MappingBased.AssignableType> aa2df9ae-bf35-4517-b5e0-89bc152196e6
      microphoneRecorder: !<MappingBased.AssignableType_1> 3bc4f56d-05e2-4ec4-9b53-d2232303cb7c
      remoteObjectDetectionManager: !<MappingBased.AssignableType_2> 2227b1a2-d383-40cd-9ab9-f6ab9923948b
      instructions: |
        "You are Marvin, a work-focused AR assistant. 

      haveVideoInput: true
      haveAudioOutput: true
      voice: Puck
  ScriptTypes:
    "":
      {}
- !<SceneObject/d068eba3-1e0b-4b40-aa4c-7096a22b2748>
  PrefabRemaps:
    []
  Name: LeftHandVisual
  Enabled: true
  Layers: 1
  LocalTransform: !<TransformEntity>
    Position: {x: 0.000000, y: 0.000000, z: 0.000000}
    Rotation: {x: 0.000000, y: 0.000000, z: 0.000000}
    Scale: {x: 1.000000, y: 1.000000, z: 1.000000}
    HasSegmentScaleCompensation: false
  Children:
    - !<own> 7dbdd563-5651-4640-8d68-0be06bbb0b57
  Components:
    - !<own> b426d87f-c8a6-47bf-a64e-7be86f43921d
- !<SceneObject/d0ca0b31-1430-4ea9-8226-dd945a58388c>
  PrefabRemaps:
    []
  Name: RightHandMeshIndexThumb
  Enabled: true
  Layers: 1
  LocalTransform: !<TransformEntity>
    Position: {x: 0.000000, y: 0.000000, z: 0.000000}
    Rotation: {x: 0.000000, y: 0.000000, z: 0.000000}
    Scale: {x: 1.000000, y: 1.000000, z: 1.000000}
    HasSegmentScaleCompensation: false
  Children:
    []
  Components:
    - !<own> 73e6875d-1624-4484-b57e-f63773edadfc
- !<SceneObject/d2180f57-96f9-4629-940b-1c2278e23ea7>
  PrefabRemaps:
    []
  Name: Visuals
  Enabled: true
  Layers: 1
  LocalTransform: !<TransformEntity>
    Position: {x: 0.000000, y: 0.000000, z: 0.000000}
    Rotation: {x: 0.000000, y: 0.000000, z: 0.000000}
    Scale: {x: 1.000000, y: 1.000000, z: 1.000000}
    HasSegmentScaleCompensation: false
  Children:
    - !<own> bc78d816-aa50-44b4-ae84-f0390a2d14cc
  Components:
    []
- !<SceneObject/d3340ef4-90e8-49c1-aeb6-4194ed9937f9>
  PrefabRemaps:
    []
  Name: pinky-3_end
  Enabled: true
  Layers: 1
  LocalTransform: !<TransformEntity>
    Position: {x: -0.000000, y: 2.218160, z: 0.000000}
    Rotation: {x: 0.000000, y: -0.000011, z: -0.000012}
    Scale: {x: 1.000000, y: 1.000000, z: 1.000000}
    HasSegmentScaleCompensation: false
  Children:
    - !<own> 319c29db-cd9c-448c-8028-20ef49b55a70
  Components:
    []
- !<ScriptComponent/d3b51dd0-792d-4634-8174-bfdb79f88c94>
  PrefabRemaps:
    []
  Name: Headlock
  Enabled: true
  ScriptAsset: !<reference> 2a92f85a-a814-4f5d-bd73-4a2710147d01
  ScriptInputsDefault:
    _xzEnabled: true
    _xzEasing: true
    _yEnabled: true
    _yEasing: true
    _translationBuffer: true
    _lockedPitch: true
    _pitchOffsetDegrees: true
    _pitchBufferDegrees: true
    _lockedYaw: true
    _yawOffsetDegrees: true
    _yawBufferDegrees: true
  ScriptTypesDefault:
    {}
  ScriptInputs:
    "":
      _distance: !<float> 110.000000
      _xzEnabled: true
      _xzEasing: !<float> 1.000000
      _yEnabled: true
      _yEasing: !<float> 1.000000
      _translationBuffer: !<float> 0.000000
      _lockedPitch: true
      _pitchEasing: 0.200000
      _pitchOffsetDegrees: !<float> 0.000000
      _pitchBufferDegrees: !<float> 0.000000
      _lockedYaw: true
      _yawEasing: 0.200000
      _yawOffsetDegrees: !<float> 0.000000
      _yawBufferDegrees: !<float> 0.000000
  ScriptTypes:
    "":
      {}
- !<SceneObject/d491b31f-c593-49a0-932a-b8bbe817b1bf>
  PrefabRemaps:
    []
  Name: mid-2
  Enabled: true
  Layers: 1
  LocalTransform: !<TransformEntity>
    Position: {x: 0.002905, y: 3.650320, z: -0.000094}
    Rotation: {x: -2.676470, y: 0.000075, z: -0.000412}
    Scale: {x: 1.000000, y: 1.000000, z: 1.000000}
    HasSegmentScaleCompensation: false
  Children:
    - !<own> 73b7e3d8-b7f3-4c24-9f65-4ecfc6871b0d
  Components:
    []
- !<AnimationMixer/d4fcc076-be03-4b42-8ec3-933cbaf20caa>
  PrefabRemaps:
    []
  Name: component_2
  Enabled: true
  Layers:
    - !<reference> d731b49c-a632-4792-acb4-26015d7209bf
  Autoplay: true
  Version: FBX
- !<SceneObject/d5d3c70e-c5db-4974-b2f6-26c318337409>
  PrefabRemaps:
    []
  Name: ring-3
  Enabled: true
  Layers: 1
  LocalTransform: !<TransformEntity>
    Position: {x: -0.001444, y: 2.703720, z: 0.000001}
    Rotation: {x: 88.027298, y: -5.497920, z: 5.333360}
    Scale: {x: 1.000000, y: 1.000000, z: 1.000000}
    HasSegmentScaleCompensation: false
  Children:
    - !<own> 6bf04e34-6299-4f27-8f48-259345a32666
  Components:
    []
- !<SceneObject/d8ce2d41-6bdf-4d37-beb2-a693b7e1d24c>
  PrefabRemaps:
    []
  Name: RightHandInteractor
  Enabled: true
  Layers: 1
  LocalTransform: !<TransformEntity>
    Position: {x: 0.000000, y: 0.000000, z: 0.000000}
    Rotation: {x: 0.000000, y: 0.000000, z: 0.000000}
    Scale: {x: 1.000000, y: 1.000000, z: 1.000000}
    HasSegmentScaleCompensation: false
  Children:
    []
  Components:
    - !<own> 55ac6ced-0afb-4f36-991f-e2874f5d0c0f
- !<Skin/d8e487e7-f06e-4df8-9d20-3d85a408de2b>
  PrefabRemaps:
    []
  Name: component_2
  Enabled: true
  skinBones:
    ring-2: !<reference> e0b103d0-c0f0-4704-a927-287d342f0319
    pinky-1: !<reference> 00fdb93a-85d7-4497-9622-9fad02238fc3
    pinky-3_end_end_end: !<reference> 6592fd98-8ae7-43b2-9e0d-b63edeaac767
    ring-1: !<reference> 7db11996-f25b-413e-b374-c4db27bbfc7e
    RightHandModel: !<reference> 11fcf3ea-da8b-4694-80a7-167693341344
    index-3: !<reference> c5f1f0e9-6707-4a13-9453-fbf92b4eba12
    wrist_to_ring: !<reference> 5544eb4f-daa7-4441-84cd-b06ac2bda1b6
    index-1: !<reference> 5abc1ef4-db66-4606-9d44-d1596f8d9818
    pinky-2: !<reference> 8b1597e7-0f83-4295-a17b-d12cd299f954
    index-0: !<reference> ec5cf781-7365-4db2-83df-e3d10556ffd3
    ring-3_end_end_end: !<reference> 85b990fe-4a77-4e85-b87e-28981b812dd8
    RightHandMesh: !<reference> 71dbdbcb-fedd-46c0-adcb-e1f2e8b92f5d
    wrist_to_thumb: !<reference> b74ff32e-5135-4266-b883-71d0f54a6200
    index-3_end_end_end: !<reference> da31d502-20f7-4e8f-8ac9-adca9b659268
    mid-3: !<reference> 73b7e3d8-b7f3-4c24-9f65-4ecfc6871b0d
    index-3_end: !<reference> 9b8da751-599e-41c3-bebf-7b11dadee25a
    index-3_end_end: !<reference> 541a1667-fb17-43bf-bd3b-7b713063d3f7
    pinky-0: !<reference> 25a5160c-dd09-4e72-9e5d-156e2f82f869
    pinky-3: !<reference> fe66bb72-6c90-42c5-bc72-2915d91b4804
    mid-1: !<reference> 1fe1071f-e06a-40b7-aaaa-8f669d48c544
    mid-3_end: !<reference> b9527455-3058-4cc8-9255-783169419f0d
    thumb-3_end_end_end: !<reference> 38525cab-c9f5-4965-814b-8eb0d8b9ad55
    ring-0: !<reference> dc96fedd-2b07-4573-afc0-c69eff2168fe
    mid-3_end_end: !<reference> ed7074f4-802d-4336-9588-237c5c48f33e
    mid-3_end_end_end: !<reference> 7b9d067f-414a-4620-a6b1-b0824953478c
    RightHandRig: !<reference> 876856b0-0b08-4488-9e57-976a4ddd348f
    mid-3_end_end_end_end: !<reference> e7d04753-28a1-4f9d-bc21-9c8284652226
    pinky-3_end: !<reference> 929164ef-2d41-474a-a457-1bf03d6cd9f1
    wrist_to_index: !<reference> 67631804-38a6-4944-a9d7-8d2430f944a3
    thumb-3_end_end: !<reference> 2a443e01-9477-4c56-94d3-60a3dc5bbbd2
    pinky-3_end_end_end_end: !<reference> 8cdd4c87-6054-4626-9717-2c37ae231599
    ring-3_end: !<reference> 6bf04e34-6299-4f27-8f48-259345a32666
    mid-0: !<reference> 2bea4673-7f91-4fc5-beb1-e82a05150ca9
    ring-3_end_end_end_end: !<reference> 9a14c486-688a-4af4-a99a-084652f3efa1
    ring-3_end_end: !<reference> fc530e67-51dc-4b55-8306-a92acdd025f6
    thumb-0: !<reference> af1f37ee-22ea-45a4-b833-bf90f24f074b
    thumb-3_end: !<reference> cc851f59-7d95-4dbe-a9c0-c336f5593682
    thumb-1: !<reference> 9c6bdaf8-6f75-4c15-8f87-51a47efb49e9
    ring-3: !<reference> d5d3c70e-c5db-4974-b2f6-26c318337409
    thumb-2: !<reference> f0e33766-c981-4f7a-b17b-a50e70c8b6bc
    wrist: !<reference> 142d82e8-0b31-4ba5-bd6f-e1d5a4ffd060
    thumb-3: !<reference> ecc4e409-834d-4868-bd92-33397b61ffbd
    mid-2: !<reference> d491b31f-c593-49a0-932a-b8bbe817b1bf
    wrist_to_mid: !<reference> 2fb08b10-2c9c-4284-8dba-dec7d392b883
    pinky-3_end_end: !<reference> a4be667c-356e-4cf4-81ef-21e3e55cb1c2
    index-3_end_end_end_end: !<reference> 1036d690-6737-4314-a693-b98c84acb3d3
    index-2: !<reference> eeefed81-5683-4d40-9498-fd8984e6e8f6
    thumb-3_end_end_end_end: !<reference> 1fbad860-d2cc-4f57-a307-5ac38abfa448
    wrist_to_pinky: !<reference> 4d75f471-9b48-4b6f-aa35-ecb1d7d4c0fb
- !<SceneObject/da31d502-20f7-4e8f-8ac9-adca9b659268>
  PrefabRemaps:
    []
  Name: index-3_end_end_end
  Enabled: true
  Layers: 1
  LocalTransform: !<TransformEntity>
    Position: {x: -0.000000, y: 2.837150, z: -0.000001}
    Rotation: {x: 0.000000, y: 0.000000, z: 0.000000}
    Scale: {x: 1.000000, y: 1.000000, z: 1.000000}
    HasSegmentScaleCompensation: false
  Children:
    - !<own> 1036d690-6737-4314-a693-b98c84acb3d3
  Components:
    []
- !<SceneObject/da8e7366-5023-4531-a288-26ae4d7ef984>
  PrefabRemaps:
    []
  Name: Hint
  Enabled: true
  Layers: 1
  LocalTransform: !<TransformEntity>
    Position: {x: 0.000000, y: -3.000000, z: -100.000000}
    Rotation: {x: 0.000000, y: 0.000000, z: 0.000000}
    Scale: {x: 1.000000, y: 1.000000, z: 1.000000}
    HasSegmentScaleCompensation: false
  Children:
    []
  Components:
    - !<own> b9c40db5-0133-4e69-973e-a4e6f21b9b38
- !<SceneObject/dc057694-04b7-4fd1-baaa-44b40d272fc9>
  PrefabRemaps:
    []
  Name: index-2
  Enabled: true
  Layers: 1
  LocalTransform: !<TransformEntity>
    Position: {x: -0.008350, y: 3.222920, z: -0.000875}
    Rotation: {x: -0.656684, y: 0.000193, z: -0.059364}
    Scale: {x: 1.000000, y: 1.000000, z: 1.000000}
    HasSegmentScaleCompensation: false
  Children:
    - !<own> 51bb02f7-cd39-435b-93de-40d77f58c0ef
  Components:
    []
- !<SceneObject/dc835c8f-6d13-4547-9e46-3924d04c24bd>
  PrefabRemaps:
    []
  Name: DepthMapper
  Enabled: true
  Layers: 1
  LocalTransform: !<TransformEntity>
    Position: {x: 0.000000, y: 0.000000, z: 0.000000}
    Rotation: {x: 0.000000, y: 0.000000, z: 0.000000}
    Scale: {x: 1.000000, y: 1.000000, z: 1.000000}
    HasSegmentScaleCompensation: false
  Children:
    []
  Components:
    - !<own> 927919ee-aed7-4ec0-9dd9-55f5eb2d382c
- !<SceneObject/dc96fedd-2b07-4573-afc0-c69eff2168fe>
  PrefabRemaps:
    []
  Name: ring-0
  Enabled: true
  Layers: 1
  LocalTransform: !<TransformEntity>
    Position: {x: -0.000000, y: 11.824800, z: -0.000000}
    Rotation: {x: -2.274930, y: -6.337840, z: -8.604530}
    Scale: {x: 1.000000, y: 1.000000, z: 1.000000}
    HasSegmentScaleCompensation: false
  Children:
    - !<own> 7db11996-f25b-413e-b374-c4db27bbfc7e
  Components:
    []
- !<Text/dd8af733-a842-4897-b20d-67448a9915c4>
  PrefabRemaps:
    []
  Name: Text
  Enabled: true
  RenderOrder: 4
  StretchMode: Stretch
  VerticalAlignment: Bottom
  HorizontalAlignment: Center
  MeshShadowMode: None
  ShadowColor: {x: 1.000000, y: 1.000000, z: 1.000000, w: 1.000000}
  ShadowDensity: 1.000000
  Text: ""
  Editable: false
  ShowEditingPreview: true
  TouchHandler: !<reference> 00000000-0000-0000-0000-000000000000
  SizeToFit: false
  FontSize: 48
  Font: !<reference> 00000000-0000-0000-0000-000000000000
  LayoutRect:
    left: -20.000000
    bottom: -2.250000
    right: 20.000000
    top: 2.250000
  OverflowVertical: Overflow
  OverflowHorizontal: Wrap
  Fill: !<TextFill>
    Mode: Solid
    Color: {x: 1.000000, y: 1.000000, z: 1.000000, w: 1.000000}
    Texture: !<reference> 00000000-0000-0000-0000-000000000000
    ColorTint: {x: 1.000000, y: 1.000000, z: 1.000000, w: 1.000000}
    TileCount: 5.000000
    TileZone: Rect
    TextureStretch: FitWidth
  BlendMode: PremultipliedAlpha
  Outline: !<OutlineSettings>
    Enabled: false
    Fill: !<TextFill>
      Mode: Solid
      Color: {x: 0.000000, y: 0.000000, z: 0.000000, w: 1.000000}
      Texture: !<reference> 00000000-0000-0000-0000-000000000000
      ColorTint: {x: 1.000000, y: 1.000000, z: 1.000000, w: 1.000000}
      TileCount: 5.000000
      TileZone: Rect
      TextureStretch: FitWidth
    Size: 0.250000
  Dropshadow: !<DropshadowSettings>
    Enabled: false
    Fill: !<TextFill>
      Mode: Solid
      Color: {x: 0.000000, y: 0.000000, z: 0.000000, w: 1.000000}
      Texture: !<reference> 00000000-0000-0000-0000-000000000000
      ColorTint: {x: 1.000000, y: 1.000000, z: 1.000000, w: 1.000000}
      TileCount: 5.000000
      TileZone: Rect
      TextureStretch: FitWidth
    OffsetX: 0.250000
    OffsetY: 0.250000
  Background: !<BackgroundSettings>
    Enabled: true
    Fill: !<TextFill>
      Mode: Solid
      Color: {x: 0.000000, y: 0.000000, z: 0.000000, w: 1.000000}
      Texture: !<reference> 00000000-0000-0000-0000-000000000000
      ColorTint: {x: 1.000000, y: 1.000000, z: 1.000000, w: 1.000000}
      TileCount: 5.000000
      TileZone: Rect
      TextureStretch: FitWidth
    Margins:
      left: 0.500000
      bottom: 0.500000
      right: 0.500000
      top: 0.500000
    CornerRadius: 1.000000
  AdvancedLayout: !<TextAdvancedLayout>
    ExtentsTarget: !<reference> 00000000-0000-0000-0000-000000000000
    LetterSpacing: 0.000000
    LineSpacing: 1.000000
    CapitalizationOverride: None
  DepthTest: false
  TwoSided: false
- !<SceneObject/e04d488e-bf43-4c6f-ae3f-d32d6857ab41>
  PrefabRemaps:
    []
  Name: CameraTextureCapture
  Enabled: true
  Layers: 1
  LocalTransform: !<TransformEntity>
    Position: {x: 0.000000, y: 0.000000, z: 0.000000}
    Rotation: {x: 0.000000, y: 0.000000, z: 0.000000}
    Scale: {x: 1.000000, y: 1.000000, z: 1.000000}
    HasSegmentScaleCompensation: false
  Children:
    []
  Components:
    - !<own> b7cd7660-145f-4721-b24a-7f408c6b4ab7
- !<SceneObject/e0b103d0-c0f0-4704-a927-287d342f0319>
  PrefabRemaps:
    []
  Name: ring-2
  Enabled: true
  Layers: 1
  LocalTransform: !<TransformEntity>
    Position: {x: -0.001204, y: 3.309390, z: 0.000044}
    Rotation: {x: 0.145073, y: -0.000050, z: -0.000000}
    Scale: {x: 1.000000, y: 1.000000, z: 1.000000}
    HasSegmentScaleCompensation: false
  Children:
    - !<own> d5d3c70e-c5db-4974-b2f6-26c318337409
  Components:
    []
- !<SceneObject/e0c838a2-fdd6-406e-8404-1fc871cbdb6e>
  PrefabRemaps:
    []
  Name: pinky-0
  Enabled: true
  Layers: 1
  LocalTransform: !<TransformEntity>
    Position: {x: 0.000004, y: 11.453500, z: 0.000011}
    Rotation: {x: -10.793700, y: -13.884800, z: 21.429600}
    Scale: {x: 1.000000, y: 1.000000, z: 1.000000}
    HasSegmentScaleCompensation: false
  Children:
    - !<own> 7e21254a-b32b-4815-a071-879538aa3a51
  Components:
    []
- !<SceneObject/e1c330dd-cf96-4076-86ec-8b3625cb7a61>
  PrefabRemaps:
    []
  Name: mid-3_end_end
  Enabled: true
  Layers: 1
  LocalTransform: !<TransformEntity>
    Position: {x: 0.000000, y: 3.166710, z: -0.000003}
    Rotation: {x: 0.000035, y: -0.000000, z: 0.000000}
    Scale: {x: 1.000000, y: 1.000000, z: 1.000000}
    HasSegmentScaleCompensation: false
  Children:
    - !<own> 5a2ca1a2-f292-4079-aebb-f491bb9f5bf5
  Components:
    []
- !<SceneObject/e2eb5afd-edf7-4812-9570-c323c00660d9>
  PrefabRemaps:
    []
  Name: Snap3DInteractableFactory
  Enabled: true
  Layers: 1
  LocalTransform: !<TransformEntity>
    Position: {x: 0.000000, y: 40.000000, z: 0.000000}
    Rotation: {x: 0.000000, y: 0.000000, z: 0.000000}
    Scale: {x: 1.000000, y: 1.000000, z: 1.000000}
    HasSegmentScaleCompensation: false
  Children:
    []
  Components:
    - !<own> 4aa30a81-2a3a-4c2d-a9fa-30d11d91584f
- !<DeviceTracking/e5553c8a-0b7e-4ef4-92d9-3e1318fb82c1>
  PrefabRemaps:
    []
  Name: Device Tracking
  Enabled: true
  DeviceTrackingMode: World
  RotationOptions: !<RotationOptions>
    InvertRotation: false
  SurfaceOptions: !<SurfaceOptions>
    EnhanceWithNativeAR: false
- !<SceneObject/e6036bc6-3c91-4023-990e-a2eb16658267>
  PrefabRemaps:
    []
  Name: Orb
  Enabled: true
  Layers: 1
  LocalTransform: !<TransformEntity>
    Position: {x: 0.000000, y: 0.000000, z: 0.000000}
    Rotation: {x: 0.000000, y: 0.000000, z: 0.000000}
    Scale: {x: 1.000000, y: 1.000000, z: 1.000000}
    HasSegmentScaleCompensation: false
  Children:
    - !<own> c91880c1-c5c6-4fe9-b4eb-77c999ee64dd
    - !<own> ca95f722-96dd-4b65-9ba1-264ffb221ca8
  Components:
    []
- !<SceneObject/e67355a4-c26a-4bfc-b712-56f879b0f199>
  PrefabRemaps:
    []
  Name: MobileInteractor
  Enabled: true
  Layers: 1
  LocalTransform: !<TransformEntity>
    Position: {x: 0.000000, y: 0.000000, z: 0.000000}
    Rotation: {x: 0.000000, y: 0.000000, z: 0.000000}
    Scale: {x: 1.000000, y: 1.000000, z: 1.000000}
    HasSegmentScaleCompensation: false
  Children:
    []
  Components:
    - !<own> 28cf3766-599c-4bd5-8505-2a92bf6606ed
- !<ScriptComponent/e6d5a3d2-bd32-47ff-b759-89637d63da6b>
  PrefabRemaps:
    []
  Name: InteractableImageGenerator
  Enabled: true
  ScriptAsset: !<reference> 0eef9073-8bca-446c-8d98-3da4228ab85b
  ScriptInputsDefault:
    modelProvider: true
  ScriptTypesDefault:
    {}
  ScriptInputs:
    "":
      modelProvider: OpenAI
      image: !<reference.Image> 4f15c769-914c-4dfb-97d4-0901ec89d78a
      textDisplay: !<reference.Text> 1823ef19-acfa-42a6-a55a-8e3282dccb5c
      asrQueryController: !<MappingBased.AssignableType> 05b2200d-d356-4b4a-9b42-94932fb2ab3b
      spinner: !<reference.SceneObject> 85365650-4860-4e4b-9561-da197d9e1c40
  ScriptTypes:
    "":
      {}
- !<SceneObject/e7d04753-28a1-4f9d-bc21-9c8284652226>
  PrefabRemaps:
    []
  Name: mid-3_end_end_end_end
  Enabled: true
  Layers: 1
  LocalTransform: !<TransformEntity>
    Position: {x: 0.000000, y: 3.166730, z: 0.000000}
    Rotation: {x: 0.000000, y: 0.000000, z: 0.000000}
    Scale: {x: 1.000000, y: 1.000000, z: 1.000000}
    HasSegmentScaleCompensation: false
  Children:
    []
  Components:
    []
- !<SceneObject/e98b2a4f-f300-4094-a125-464834a4be87>
  PrefabRemaps:
    []
  Name: InternetAvailabilityPopUp
  Enabled: true
  Layers: 1
  LocalTransform: !<TransformEntity>
    Position: {x: 0.000000, y: 0.000000, z: 0.000000}
    Rotation: {x: 0.000000, y: 0.000000, z: 0.000000}
    Scale: {x: 1.000000, y: 1.000000, z: 1.000000}
    HasSegmentScaleCompensation: false
  Children:
    - !<own> 6c95386a-15e1-46d4-8203-4f799e5d03db
  Components:
    - !<own> ad63de5f-10ec-4e77-9e40-eb76a47fc387
- !<RenderMeshVisual/e9ed793b-f95b-47c6-8d37-1414aaa767d8>
  PrefabRemaps:
    []
  Name: Render Mesh Visual
  Enabled: true
  RenderOrder: 0
  StretchMode: Stretch
  VerticalAlignment: Center
  HorizontalAlignment: Center
  MeshShadowMode: None
  ShadowColor: {x: 1.000000, y: 1.000000, z: 1.000000, w: 1.000000}
  ShadowDensity: 1.000000
  Materials:
    - !<reference> c72f8b22-b510-4487-9fd2-7506cd1440ce
  Mesh: !<reference> 45df9a0d-41bc-4c17-b88a-87941f850c30
  Skin: !<reference> 00000000-0000-0000-0000-000000000000
  BlendShapesEnabled: true
  BlendNormals: false
  BlendShapes:
    {}
- !<ScriptComponent/e9f9d005-60a5-4c58-a7fa-ff2a65173c1b>
  PrefabRemaps:
    []
  Name: RemoteServiceGatewayCredentials
  Enabled: true
  ScriptAsset: !<reference> 37976aca-6847-44c8-88d9-5edb6aadbbf2
  ScriptInputsDefault:
    {}
  ScriptTypesDefault:
    {}
  ScriptInputs:
    "":
      apiToken: 3c813e3d-9d2f-4037-81f9-b12887483a7f
  ScriptTypes:
    "":
      {}
- !<RenderMeshVisual/ea686c27-b2b2-4c70-a696-a6c54b0c28e5>
  PrefabRemaps:
    []
  Name: Render Mesh Visual
  Enabled: true
  RenderOrder: 0
  StretchMode: Stretch
  VerticalAlignment: Center
  HorizontalAlignment: Center
  MeshShadowMode: None
  ShadowColor: {x: 1.000000, y: 1.000000, z: 1.000000, w: 1.000000}
  ShadowDensity: 1.000000
  Materials:
    - !<reference> 4ed3d6e9-3cb8-4485-b9e7-0ff7e47f5818
  Mesh: !<reference> f15bc11b-f9f5-4a21-bc69-f252d5388eac
  Skin: !<reference> 00000000-0000-0000-0000-000000000000
  BlendShapesEnabled: true
  BlendNormals: false
  BlendShapes:
    Pinch: 0.000000
- !<ColliderComponent/eb71e098-6f24-4d11-8143-7451aa16f235>
  PrefabRemaps:
    []
  Name: Physics Collider
  Enabled: true
  Shape: !<Box>
    FitVisual: false
    Size: {x: 3.000000, y: 3.000000, z: 3.000000}
  Matter: !<reference> 00000000-0000-0000-0000-000000000000
  Filter: !<reference> 00000000-0000-0000-0000-000000000000
  OverlapFilter: !<reference> 00000000-0000-0000-0000-000000000000
  WorldSettings: !<reference> 00000000-0000-0000-0000-000000000000
  EnableSmoothing: false
  PositionTension: 30.000000
  RotationTension: 30.000000
  ForceCompound: false
  Intangible: false
  ShowCollider: false
- !<SceneObject/ec5cf781-7365-4db2-83df-e3d10556ffd3>
  PrefabRemaps:
    []
  Name: index-0
  Enabled: true
  Layers: 1
  LocalTransform: !<TransformEntity>
    Position: {x: -0.000003, y: 11.787900, z: -0.000003}
    Rotation: {x: 9.215320, y: 17.707500, z: 16.168699}
    Scale: {x: 1.000000, y: 1.000000, z: 1.000000}
    HasSegmentScaleCompensation: false
  Children:
    - !<own> 5abc1ef4-db66-4606-9d44-d1596f8d9818
  Components:
    []
- !<SceneObject/ecc4e409-834d-4868-bd92-33397b61ffbd>
  PrefabRemaps:
    []
  Name: thumb-3
  Enabled: true
  Layers: 1
  LocalTransform: !<TransformEntity>
    Position: {x: -0.122509, y: 3.547690, z: -0.000037}
    Rotation: {x: -119.537003, y: -11.132400, z: -6.501390}
    Scale: {x: 1.000000, y: 1.000000, z: 1.000000}
    HasSegmentScaleCompensation: false
  Children:
    - !<own> cc851f59-7d95-4dbe-a9c0-c336f5593682
  Components:
    []
- !<SceneObject/ed7074f4-802d-4336-9588-237c5c48f33e>
  PrefabRemaps:
    []
  Name: mid-3_end_end
  Enabled: true
  Layers: 1
  LocalTransform: !<TransformEntity>
    Position: {x: -0.000000, y: 3.166730, z: 0.000001}
    Rotation: {x: 0.000103, y: 0.000102, z: 0.000010}
    Scale: {x: 1.000000, y: 1.000000, z: 1.000000}
    HasSegmentScaleCompensation: false
  Children:
    - !<own> 7b9d067f-414a-4620-a6b1-b0824953478c
  Components:
    []
- !<SceneObject/edc2ad18-f4e4-4180-8675-982aeac459a0>
  PrefabRemaps:
    []
  Name: HintTitle
  Enabled: true
  Layers: 1
  LocalTransform: !<TransformEntity>
    Position: {x: 0.000000, y: 0.000000, z: -100.000000}
    Rotation: {x: 0.000000, y: 0.000000, z: 0.000000}
    Scale: {x: 1.000000, y: 1.000000, z: 1.000000}
    HasSegmentScaleCompensation: false
  Children:
    []
  Components:
    - !<own> 859e31db-8708-42c7-993c-1983362feb43
- !<SceneObject/edc3f854-bedb-4fbf-924b-9f93e6264c2f>
  PrefabRemaps:
    []
  Name: pinky-3_end_end_end
  Enabled: true
  Layers: 1
  LocalTransform: !<TransformEntity>
    Position: {x: -0.000000, y: 2.218160, z: 0.000000}
    Rotation: {x: -0.000051, y: -0.000000, z: 0.000012}
    Scale: {x: 1.000000, y: 1.000000, z: 1.000000}
    HasSegmentScaleCompensation: false
  Children:
    - !<own> 80613e75-e919-4a7a-aab7-96b9fdd0568f
  Components:
    []
- !<SceneObject/eeefed81-5683-4d40-9498-fd8984e6e8f6>
  PrefabRemaps:
    []
  Name: index-2
  Enabled: true
  Layers: 1
  LocalTransform: !<TransformEntity>
    Position: {x: 0.008392, y: 3.222930, z: -0.000121}
    Rotation: {x: -0.204897, y: -0.651952, z: -2.287250}
    Scale: {x: 1.000000, y: 1.000000, z: 1.000000}
    HasSegmentScaleCompensation: false
  Children:
    - !<own> c5f1f0e9-6707-4a13-9453-fbf92b4eba12
  Components:
    []
- !<SceneObject/f0e33766-c981-4f7a-b17b-a50e70c8b6bc>
  PrefabRemaps:
    []
  Name: thumb-2
  Enabled: true
  Layers: 1
  LocalTransform: !<TransformEntity>
    Position: {x: 0.054883, y: 3.957040, z: -0.000166}
    Rotation: {x: -2.622440, y: -0.000180, z: -0.000073}
    Scale: {x: 1.000000, y: 1.000000, z: 1.000000}
    HasSegmentScaleCompensation: false
  Children:
    - !<own> ecc4e409-834d-4868-bd92-33397b61ffbd
  Components:
    []
- !<SceneObject/f0e8b0c7-16f3-44d6-93b9-d219ae773786>
  PrefabRemaps:
    []
  Name: HoverVisual
  Enabled: true
  Layers: 1
  LocalTransform: !<TransformEntity>
    Position: {x: 0.000000, y: 0.000000, z: 0.000000}
    Rotation: {x: 0.000000, y: 0.000000, z: 0.000000}
    Scale: {x: 1.250000, y: 1.250000, z: 1.250000}
    HasSegmentScaleCompensation: false
  Children:
    []
  Components:
    - !<own> b2f91e3b-39e0-40ea-9406-1f5ac4cdf071
- !<SceneObject/f159ac9f-4106-46b2-a411-08c58f855bc4>
  PrefabRemaps:
    []
  Name: LeftHandMeshFull
  Enabled: true
  Layers: 1
  LocalTransform: !<TransformEntity>
    Position: {x: 0.000000, y: 0.000000, z: 0.000000}
    Rotation: {x: -90.000000, y: -0.000000, z: -0.000000}
    Scale: {x: 1.000000, y: 1.000000, z: 1.000000}
    HasSegmentScaleCompensation: false
  Children:
    []
  Components:
    - !<own> 4d3c2e52-807c-4c3e-96ce-305f2b364250
- !<ColliderComponent/f1a64991-b98f-4aaa-a12e-b1bac00a61f3>
  PrefabRemaps:
    []
  Name: Physics Collider
  Enabled: true
  Shape: !<Box>
    FitVisual: true
    Size: {x: 15.000000, y: 15.000000, z: 15.000000}
  Matter: !<reference> 00000000-0000-0000-0000-000000000000
  Filter: !<reference> 00000000-0000-0000-0000-000000000000
  OverlapFilter: !<reference> 00000000-0000-0000-0000-000000000000
  WorldSettings: !<reference> 00000000-0000-0000-0000-000000000000
  EnableSmoothing: false
  PositionTension: 30.000000
  RotationTension: 30.000000
  ForceCompound: false
  Intangible: false
  ShowCollider: false
- !<Text/f2b0dd1c-52ae-488b-8dab-2c24e73a9775>
  PrefabRemaps:
    []
  Name: Text
  Enabled: true
  RenderOrder: 8
  StretchMode: Stretch
  VerticalAlignment: Center
  HorizontalAlignment: Center
  MeshShadowMode: None
  ShadowColor: {x: 1.000000, y: 1.000000, z: 1.000000, w: 1.000000}
  ShadowDensity: 1.000000
  Text: Gemini
  Editable: false
  ShowEditingPreview: true
  TouchHandler: !<reference> 00000000-0000-0000-0000-000000000000
  SizeToFit: false
  FontSize: 48
  Font: !<reference> 711473f0-eaf8-4cdb-8d22-e1d2e07c6345
  LayoutRect:
    left: -7.500000
    bottom: -2.250000
    right: 7.500000
    top: 2.250000
  OverflowVertical: Overflow
  OverflowHorizontal: Overflow
  Fill: !<TextFill>
    Mode: Solid
    Color: {x: 1.000000, y: 1.000000, z: 1.000000, w: 1.000000}
    Texture: !<reference> 00000000-0000-0000-0000-000000000000
    ColorTint: {x: 1.000000, y: 1.000000, z: 1.000000, w: 1.000000}
    TileCount: 5.000000
    TileZone: Rect
    TextureStretch: FitWidth
  BlendMode: PremultipliedAlpha
  Outline: !<OutlineSettings>
    Enabled: false
    Fill: !<TextFill>
      Mode: Solid
      Color: {x: 0.000000, y: 0.000000, z: 0.000000, w: 1.000000}
      Texture: !<reference> 00000000-0000-0000-0000-000000000000
      ColorTint: {x: 1.000000, y: 1.000000, z: 1.000000, w: 1.000000}
      TileCount: 5.000000
      TileZone: Rect
      TextureStretch: FitWidth
    Size: 0.250000
  Dropshadow: !<DropshadowSettings>
    Enabled: false
    Fill: !<TextFill>
      Mode: Solid
      Color: {x: 0.000000, y: 0.000000, z: 0.000000, w: 1.000000}
      Texture: !<reference> 00000000-0000-0000-0000-000000000000
      ColorTint: {x: 1.000000, y: 1.000000, z: 1.000000, w: 1.000000}
      TileCount: 5.000000
      TileZone: Rect
      TextureStretch: FitWidth
    OffsetX: 0.250000
    OffsetY: 0.250000
  Background: !<BackgroundSettings>
    Enabled: false
    Fill: !<TextFill>
      Mode: Solid
      Color: {x: 0.000000, y: 0.000000, z: 0.000000, w: 1.000000}
      Texture: !<reference> 00000000-0000-0000-0000-000000000000
      ColorTint: {x: 1.000000, y: 1.000000, z: 1.000000, w: 1.000000}
      TileCount: 5.000000
      TileZone: Rect
      TextureStretch: FitWidth
    Margins:
      left: 0.000000
      bottom: 0.000000
      right: 0.000000
      top: 0.000000
    CornerRadius: 0.000000
  AdvancedLayout: !<TextAdvancedLayout>
    ExtentsTarget: !<reference> 00000000-0000-0000-0000-000000000000
    LetterSpacing: 0.000000
    LineSpacing: 1.000000
    CapitalizationOverride: None
  DepthTest: false
  TwoSided: false
- !<Text/f3dce95d-ac58-4439-96e8-696b57643f1e>
  PrefabRemaps:
    []
  Name: Text
  Enabled: true
  RenderOrder: 0
  StretchMode: Stretch
  VerticalAlignment: Top
  HorizontalAlignment: Center
  MeshShadowMode: None
  ShadowColor: {x: 1.000000, y: 1.000000, z: 1.000000, w: 1.000000}
  ShadowDensity: 1.000000
  Text: Snap3D Example
  Editable: false
  ShowEditingPreview: true
  TouchHandler: !<reference> 00000000-0000-0000-0000-000000000000
  SizeToFit: false
  FontSize: 80
  Font: !<reference> 00000000-0000-0000-0000-000000000000
  LayoutRect:
    left: -7.500000
    bottom: -2.250000
    right: 7.500000
    top: 2.250000
  OverflowVertical: Overflow
  OverflowHorizontal: Overflow
  Fill: !<TextFill>
    Mode: Solid
    Color: {x: 1.000000, y: 1.000000, z: 1.000000, w: 1.000000}
    Texture: !<reference> 00000000-0000-0000-0000-000000000000
    ColorTint: {x: 1.000000, y: 1.000000, z: 1.000000, w: 1.000000}
    TileCount: 5.000000
    TileZone: Rect
    TextureStretch: FitWidth
  BlendMode: PremultipliedAlpha
  Outline: !<OutlineSettings>
    Enabled: true
    Fill: !<TextFill>
      Mode: Solid
      Color: {x: 1.000000, y: 1.000000, z: 1.000000, w: 1.000000}
      Texture: !<reference> 00000000-0000-0000-0000-000000000000
      ColorTint: {x: 1.000000, y: 1.000000, z: 1.000000, w: 1.000000}
      TileCount: 5.000000
      TileZone: Rect
      TextureStretch: FitWidth
    Size: 0.100000
  Dropshadow: !<DropshadowSettings>
    Enabled: true
    Fill: !<TextFill>
      Mode: Solid
      Color: {x: 0.000000, y: 0.000000, z: 0.000000, w: 1.000000}
      Texture: !<reference> 00000000-0000-0000-0000-000000000000
      ColorTint: {x: 1.000000, y: 1.000000, z: 1.000000, w: 1.000000}
      TileCount: 5.000000
      TileZone: Rect
      TextureStretch: FitWidth
    OffsetX: 0.250000
    OffsetY: 0.250000
  Background: !<BackgroundSettings>
    Enabled: true
    Fill: !<TextFill>
      Mode: Solid
      Color: {x: 0.500008, y: 0.451148, z: 0.000000, w: 1.000000}
      Texture: !<reference> 00000000-0000-0000-0000-000000000000
      ColorTint: {x: 1.000000, y: 1.000000, z: 1.000000, w: 1.000000}
      TileCount: 5.000000
      TileZone: Rect
      TextureStretch: FitWidth
    Margins:
      left: 1.000000
      bottom: 1.000000
      right: 1.000000
      top: 1.000000
    CornerRadius: 1.000000
  AdvancedLayout: !<TextAdvancedLayout>
    ExtentsTarget: !<reference> 00000000-0000-0000-0000-000000000000
    LetterSpacing: 0.000000
    LineSpacing: 1.000000
    CapitalizationOverride: None
  DepthTest: true
  TwoSided: false
- !<ScriptComponent/f473ba0f-0bcc-44d4-964a-19bb6cccd34a>
  PrefabRemaps:
    []
  Name: PinchButton
  Enabled: true
  ScriptAsset: !<reference> a54c5722-d3fb-4aa5-97ff-f7425978bc59
  ScriptInputsDefault:
    editEventCallbacks: true
    customFunctionForOnButtonPinched: true
    onButtonPinchedFunctionNames: true
  ScriptTypesDefault:
    {}
  ScriptInputs:
    "":
      editEventCallbacks: false
      customFunctionForOnButtonPinched: !<reference.ScriptComponent> 00000000-0000-0000-0000-000000000000
      onButtonPinchedFunctionNames: !<string[]>
        []
  ScriptTypes:
    "":
      {}
- !<Text/f53f2adf-ba47-431c-a1b3-b6fe329366a3>
  PrefabRemaps:
    []
  Name: Text
  Enabled: true
  RenderOrder: 0
  StretchMode: Stretch
  VerticalAlignment: Center
  HorizontalAlignment: Center
  MeshShadowMode: None
  ShadowColor: {x: 1.000000, y: 1.000000, z: 1.000000, w: 1.000000}
  ShadowDensity: 1.000000
  Text: <- Look left and right for examples ->
  Editable: false
  ShowEditingPreview: true
  TouchHandler: !<reference> 00000000-0000-0000-0000-000000000000
  SizeToFit: false
  FontSize: 100
  Font: !<reference> 00000000-0000-0000-0000-000000000000
  LayoutRect:
    left: -7.500000
    bottom: -2.250000
    right: 7.500000
    top: 2.250000
  OverflowVertical: Overflow
  OverflowHorizontal: Overflow
  Fill: !<TextFill>
    Mode: Solid
    Color: {x: 0.519631, y: 0.519631, z: 0.519631, w: 1.000000}
    Texture: !<reference> 00000000-0000-0000-0000-000000000000
    ColorTint: {x: 1.000000, y: 1.000000, z: 1.000000, w: 1.000000}
    TileCount: 5.000000
    TileZone: Rect
    TextureStretch: FitWidth
  BlendMode: PremultipliedAlpha
  Outline: !<OutlineSettings>
    Enabled: false
    Fill: !<TextFill>
      Mode: Solid
      Color: {x: 0.000000, y: 0.000000, z: 0.000000, w: 1.000000}
      Texture: !<reference> 00000000-0000-0000-0000-000000000000
      ColorTint: {x: 1.000000, y: 1.000000, z: 1.000000, w: 1.000000}
      TileCount: 5.000000
      TileZone: Rect
      TextureStretch: FitWidth
    Size: 0.250000
  Dropshadow: !<DropshadowSettings>
    Enabled: false
    Fill: !<TextFill>
      Mode: Solid
      Color: {x: 0.000000, y: 0.000000, z: 0.000000, w: 1.000000}
      Texture: !<reference> 00000000-0000-0000-0000-000000000000
      ColorTint: {x: 1.000000, y: 1.000000, z: 1.000000, w: 1.000000}
      TileCount: 5.000000
      TileZone: Rect
      TextureStretch: FitWidth
    OffsetX: 0.250000
    OffsetY: 0.250000
  Background: !<BackgroundSettings>
    Enabled: false
    Fill: !<TextFill>
      Mode: Solid
      Color: {x: 0.000000, y: 0.000000, z: 0.000000, w: 1.000000}
      Texture: !<reference> 00000000-0000-0000-0000-000000000000
      ColorTint: {x: 1.000000, y: 1.000000, z: 1.000000, w: 1.000000}
      TileCount: 5.000000
      TileZone: Rect
      TextureStretch: FitWidth
    Margins:
      left: 0.000000
      bottom: 0.000000
      right: 0.000000
      top: 0.000000
    CornerRadius: 0.000000
  AdvancedLayout: !<TextAdvancedLayout>
    ExtentsTarget: !<reference> 00000000-0000-0000-0000-000000000000
    LetterSpacing: 0.000000
    LineSpacing: 1.000000
    CapitalizationOverride: None
  DepthTest: false
  TwoSided: false
- !<ScriptComponent/f5e87e0c-b77b-40e7-8b01-2e563f61c0be>
  PrefabRemaps:
    []
  Name: PinchButton
  Enabled: true
  ScriptAsset: !<reference> a54c5722-d3fb-4aa5-97ff-f7425978bc59
  ScriptInputsDefault:
    editEventCallbacks: true
    customFunctionForOnButtonPinched: true
    onButtonPinchedFunctionNames: true
  ScriptTypesDefault:
    {}
  ScriptInputs:
    "":
      editEventCallbacks: false
      customFunctionForOnButtonPinched: !<reference.ScriptComponent> 00000000-0000-0000-0000-000000000000
      onButtonPinchedFunctionNames: !<string[]>
        []
  ScriptTypes:
    "":
      {}
- !<LookAtComponent/f67b9050-4c81-44df-bd49-a789223b06fd>
  PrefabRemaps:
    []
  Name: Look At
  Enabled: true
  LookAtMode: LookAtPoint
  AimVectors: ZAimYUp
  WorldUpVector: SceneY
  Target: !<reference> 00000000-0000-0065-0000-000000000064
  OffsetRotation: {x: 0.000000, y: 0.000000, z: 0.000000}
- !<SceneObject/f7f95fff-c512-4bf3-b03e-47c3440bf5df>
  PrefabRemaps:
    []
  Name: mid-2
  Enabled: true
  Layers: 1
  LocalTransform: !<TransformEntity>
    Position: {x: -0.002904, y: 3.650310, z: -0.000110}
    Rotation: {x: -2.676430, y: -0.000566, z: -0.015133}
    Scale: {x: 1.000000, y: 1.000000, z: 1.000000}
    HasSegmentScaleCompensation: false
  Children:
    - !<own> 6dc5dd7a-4726-4cb6-b42f-a12f4b6416c3
  Components:
    []
- !<SceneObject/f836cfb0-5590-490c-b315-a3678bfb7940>
  PrefabRemaps:
    []
  Name: MicButton
  Enabled: true
  Layers: 1
  LocalTransform: !<TransformEntity>
    Position: {x: 0.000000, y: 0.000000, z: 0.000000}
    Rotation: {x: 0.000000, y: 0.000000, z: 0.000000}
    Scale: {x: 1.000000, y: 1.000000, z: 1.000000}
    HasSegmentScaleCompensation: false
  Children:
    []
  Components:
    - !<own> 0a2639b1-7e5c-49c9-a60c-df50ce761994
    - !<own> 6361bf74-2191-496a-afb9-dd4820dbd2ac
    - !<own> f5e87e0c-b77b-40e7-8b01-2e563f61c0be
    - !<own> b696a10c-efcd-44ff-9937-bf72b819929b
    - !<own> 8dbc2385-cb38-41c9-acdd-88b3a1435db4
    - !<own> bd6a2796-f629-4560-b751-2e840d30c135
- !<ScriptComponent/facff380-941f-4825-b76b-70b1004b841e>
  PrefabRemaps:
    []
  Name: Interactable
  Enabled: true
  ScriptAsset: !<reference> 652e631a-22d0-4941-9f74-2943df59f34c
  ScriptInputsDefault:
    enableInstantDrag: true
    isScrollable: true
    allowMultipleInteractors: true
    enablePokeDirectionality: true
    acceptableXDirections: true
    acceptableYDirections: true
    acceptableZDirections: true
    useFilteredPinch: true
    isSynced: true
    acceptableSyncInteractionTypes: true
  ScriptTypesDefault:
    {}
  ScriptInputs:
    "":
      targetingMode: !<float> 7.000000
      enableInstantDrag: false
      isScrollable: false
      allowMultipleInteractors: true
      enablePokeDirectionality: false
      acceptableXDirections: !<float> 0.000000
      acceptableYDirections: !<float> 0.000000
      acceptableZDirections: !<float> 1.000000
      useFilteredPinch: false
      isSynced: false
      acceptableSyncInteractionTypes: !<float> 7.000000
  ScriptTypes:
    "":
      {}
- !<SceneObject/fc530e67-51dc-4b55-8306-a92acdd025f6>
  PrefabRemaps:
    []
  Name: ring-3_end_end
  Enabled: true
  Layers: 1
  LocalTransform: !<TransformEntity>
    Position: {x: -0.000000, y: 2.703720, z: -0.000000}
    Rotation: {x: 0.000283, y: 0.000276, z: 0.000012}
    Scale: {x: 1.000000, y: 1.000000, z: 1.000000}
    HasSegmentScaleCompensation: false
  Children:
    - !<own> 85b990fe-4a77-4e85-b87e-28981b812dd8
  Components:
    []
- !<ScriptComponent/fc8b78c5-2591-4d9c-a838-adcd7a0915b5>
  PrefabRemaps:
    []
  Name: ButtonFeedback
  Enabled: true
  ScriptAsset: !<reference> 99b48019-5088-4691-9ae6-beb39874357f
  ScriptInputsDefault:
    buttonType: true
    useGlowMesh: true
    glowRenderMeshVisual: true
    maxBlendShapeWeight: true
    meshBlendShapeName: true
    glowBlendShapeName: true
    glowIdleMaterial: true
    glowHoverMaterial: true
    glowPinchedMaterial: true
    meshStatePinchedMaterial: true
    meshStateHoverMaterial: true
    meshStateIdleMaterial: true
    persistentPinchedState: true
  ScriptTypesDefault:
    {}
  ScriptInputs:
    "":
      buttonType: 0
      renderMeshVisual: !<reference.RenderMeshVisual> 52281ce2-5515-4534-bd22-428e39bce964
      useGlowMesh: false
      glowRenderMeshVisual: !<reference.RenderMeshVisual> 00000000-0000-0000-0000-000000000000
      maxBlendShapeWeight: !<float> 1.000000
      meshBlendShapeName: Pinch
      meshIdleMaterial: !<reference.Material> 4ed3d6e9-3cb8-4485-b9e7-0ff7e47f5818
      meshHoverMaterial: !<reference.Material> b0f6e6ba-d56b-4f4a-9544-cbb5703c1f64
      meshPinchedMaterial: !<reference.Material> 715c8695-6cb5-45c0-ad71-8bd1f724158f
      glowBlendShapeName: Pinch
      glowIdleMaterial: !<reference.Material> 00000000-0000-0000-0000-000000000000
      glowHoverMaterial: !<reference.Material> 00000000-0000-0000-0000-000000000000
      glowPinchedMaterial: !<reference.Material> 00000000-0000-0000-0000-000000000000
      meshToggledPinchedMaterial: !<reference.Material> 8faab4bc-66d5-4d8c-a8db-34fa12e2e9fd
      meshToggledHoverMaterial: !<reference.Material> 8aeba9e1-d65f-4ea9-a45c-42c193b699ae
      meshToggledIdleMaterial: !<reference.Material> ae1edd4c-2264-4a6b-b498-167da1bccc69
      meshStatePinchedMaterial: !<reference.Material> 00000000-0000-0000-0000-000000000000
      meshStateHoverMaterial: !<reference.Material> 00000000-0000-0000-0000-000000000000
      meshStateIdleMaterial: !<reference.Material> 00000000-0000-0000-0000-000000000000
      persistentPinchedState: false
      defaultIcon: !<reference.Texture> 3f2755ae-ea4b-4434-be51-1df0be0e715e
      onIcon: !<reference.Texture> 3f2755ae-ea4b-4434-be51-1df0be0e715e
  ScriptTypes:
    "":
      {}
- !<RenderMeshVisual/fcfc2646-a5a7-4801-b5bf-388c06aeda03>
  PrefabRemaps:
    []
  Name: Render Mesh Visual
  Enabled: false
  RenderOrder: 0
  StretchMode: Stretch
  VerticalAlignment: Center
  HorizontalAlignment: Center
  MeshShadowMode: None
  ShadowColor: {x: 1.000000, y: 1.000000, z: 1.000000, w: 1.000000}
  ShadowDensity: 1.000000
  Materials:
    []
  Mesh: !<reference> c65cfd38-9aa8-4632-8b1b-515cf0ad829d
  Skin: !<reference> 00000000-0000-0000-0000-000000000000
  BlendShapesEnabled: true
  BlendNormals: false
  BlendShapes:
    {}
- !<SceneObject/fe66bb72-6c90-42c5-bc72-2915d91b4804>
  PrefabRemaps:
    []
  Name: pinky-3
  Enabled: true
  Layers: 1
  LocalTransform: !<TransformEntity>
    Position: {x: 0.008174, y: 2.218150, z: 0.000077}
    Rotation: {x: 84.965103, y: 6.336930, z: -173.675003}
    Scale: {x: 1.000000, y: 1.000000, z: 1.000000}
    HasSegmentScaleCompensation: false
  Children:
    - !<own> 929164ef-2d41-474a-a457-1bf03d6cd9f1
  Components:
    []<|MERGE_RESOLUTION|>--- conflicted
+++ resolved
@@ -15,10 +15,12 @@
     - !<own> 24658d9e-69b8-4fff-9ead-2797a2d7680f
     - !<own> dc835c8f-6d13-4547-9e46-3924d04c24bd
     - !<own> 6ae800e4-2beb-4e20-8c86-039d3d9ad00b
+    - !<own> 6ae800e4-2beb-4e20-8c86-039d3d9ad00b
     - !<own> 6ab9e2ec-c483-48d6-8e59-5a126e8a1551
     - !<own> a46e7340-3fc9-48db-a35e-0816511d30a9
     - !<own> 30a0056a-fb61-4349-a470-5e7bf41cec71
     - !<own> 6985f6a1-d9d9-4da7-b92b-c0849a36e06c
+    - !<own> 1a40bc3d-7d6c-4045-b948-a4929e4b3c24
     - !<own> 1a40bc3d-7d6c-4045-b948-a4929e4b3c24
     - !<own> a068b954-a80f-457b-a1f4-81084d73ec0d
     - !<own> 6ce7c8ce-76f5-4dd3-ab9b-6e3102f8da3d
@@ -503,15 +505,20 @@
       laptopTriggerOncePerSession: false
       laptopMinConfidence: 0.700000
       laptopPrompt: "Tell this to the user: I see you're on your laptop! Would you like me to pull up your calendar for today?"
+      laptopPrompt: "Tell this to the user: I see you're on your laptop! Would you like me to pull up your calendar for today?"
       laptopCooldown: !<float> 30.000000
       personDetectionEnabled: true
       personTriggerOncePerSession: true
+      personDetectionEnabled: true
+      personTriggerOncePerSession: true
       personMinConfidence: 0.800000
+      personPrompt: "Ask this to the user: Hello! I see you there. How can I assist you today?"
       personPrompt: "Ask this to the user: Hello! I see you there. How can I assist you today?"
       personCooldown: !<float> 60.000000
       phoneDetectionEnabled: true
       phoneTriggerOncePerSession: true
       phoneMinConfidence: 0.700000
+      phonePrompt: "Ask this to the user: I notice you have your phone. Would you like me to help you stay focused on your work?"
       phonePrompt: "Ask this to the user: I notice you have your phone. Would you like me to help you stay focused on your work?"
       phoneCooldown: !<float> 45.000000
       backpackDetectionEnabled: true
@@ -776,6 +783,21 @@
     - !<own> 2b48df55-44c4-4516-b674-91f4c5d5481b
   Components:
     []
+- !<SceneObject/1a40bc3d-7d6c-4045-b948-a4929e4b3c24>
+  PrefabRemaps:
+    []
+  Name: ObjectDetectionPipeline
+  Enabled: true
+  Layers: 1
+  LocalTransform: !<TransformEntity>
+    Position: {x: 0.000000, y: 0.000000, z: 0.000000}
+    Rotation: {x: 0.000000, y: 0.000000, z: 0.000000}
+    Scale: {x: 1.000000, y: 1.000000, z: 1.000000}
+    HasSegmentScaleCompensation: false
+  Children:
+    []
+  Components:
+    - !<own> 80011044-5600-400f-8c29-865222cc8677
 - !<SceneObject/1a40bc3d-7d6c-4045-b948-a4929e4b3c24>
   PrefabRemaps:
     []
@@ -3023,6 +3045,34 @@
   ScriptTypes:
     "":
       {}
+- !<ScriptComponent/5ab992ab-a328-477d-856d-8f7a879d5c6f>
+  PrefabRemaps:
+    []
+  Name: CalendarOverlay
+  Enabled: true
+  ScriptAsset: !<reference> 561f69aa-0bf2-4f56-a5cc-af7e896a5563
+  ScriptInputsDefault:
+    autoHideAfterSeconds: true
+    backgroundColor: true
+    textColor: true
+    animationDuration: true
+  ScriptTypesDefault:
+    {}
+  ScriptInputs:
+    "":
+      calendarContainer: !<reference.SceneObject> 00000000-0000-0065-0000-000000000064
+      backgroundImage: !<reference.Image> 4f15c769-914c-4dfb-97d4-0901ec89d78a
+      titleText: !<reference.Text> ba710944-8232-4a06-b997-0837303f3da1
+      dateText: !<reference.Text> 679aa029-99e5-46ab-9d75-2f06437050fc
+      eventsText: !<reference.Text> 7591d592-0166-495f-a2c0-0baa10bca25b
+      closeButton: !<reference.SceneObject> 6ab9e2ec-c483-48d6-8e59-5a126e8a1551
+      autoHideAfterSeconds: !<float> 0.000000
+      backgroundColor: !<Vec4> {x: 0.100000, y: 0.100000, z: 0.150000, w: 0.950000}
+      textColor: !<Vec3> {x: 1.000000, y: 1.000000, z: 1.000000}
+      animationDuration: 0.300000
+  ScriptTypes:
+    "":
+      {}
 - !<SceneObject/5abc1ef4-db66-4606-9d44-d1596f8d9818>
   PrefabRemaps:
     []
@@ -3427,6 +3477,21 @@
     []
   Components:
     - !<own> 5ab992ab-a328-477d-856d-8f7a879d5c6f
+- !<SceneObject/6ae800e4-2beb-4e20-8c86-039d3d9ad00b>
+  PrefabRemaps:
+    []
+  Name: CalendarOverlay
+  Enabled: true
+  Layers: 1
+  LocalTransform: !<TransformEntity>
+    Position: {x: 0.000000, y: 0.000000, z: 0.000000}
+    Rotation: {x: 0.000000, y: 0.000000, z: 0.000000}
+    Scale: {x: 1.000000, y: 1.000000, z: 1.000000}
+    HasSegmentScaleCompensation: false
+  Children:
+    []
+  Components:
+    - !<own> 5ab992ab-a328-477d-856d-8f7a879d5c6f
 - !<SceneObject/6bf04e34-6299-4f27-8f48-259345a32666>
   PrefabRemaps:
     []
@@ -4002,12 +4067,9 @@
     phoneMinConfidence: true
     phonePrompt: true
     phoneTriggerOnce: true
-<<<<<<< HEAD
     backpackDetectionEnabled: true
     backpackMinConfidence: true
     backpackTriggerOnce: true
-=======
->>>>>>> c34c25b4
   ScriptTypesDefault:
     {}
   ScriptInputs:
@@ -4034,13 +4096,10 @@
       phoneMinConfidence: 0.700000
       phonePrompt: "I notice you have your phone. Would you like me to help you stay focused?"
       phoneTriggerOnce: false
-<<<<<<< HEAD
       backpackDetectionEnabled: true
       backpackMinConfidence: 0.700000
       backpackPrompt: "Say this: Here is your navigation tp work this morning"
       backpackTriggerOnce: false
-=======
->>>>>>> c34c25b4
   ScriptTypes:
     "":
       {}
@@ -4397,6 +4456,7 @@
       sphereController: !<MappingBased.AssignableType_4> 65c0f761-d132-4011-9db4-7793c56dfea0
       contextualAssistant: !<MappingBased.AssignableType_5> 5ab040cf-3ba2-4f2c-a0bb-0bedf61956f9
       detectionPipeline: !<MappingBased.AssignableType_6> 80011044-5600-400f-8c29-865222cc8677
+      detectionPipeline: !<MappingBased.AssignableType_6> 80011044-5600-400f-8c29-865222cc8677
       startStopButton: !<MappingBased.AssignableType_7> f473ba0f-0bcc-44d4-964a-19bb6cccd34a
       hintTitle: !<reference.Text> 679aa029-99e5-46ab-9d75-2f06437050fc
       hintText: !<reference.Text> ba710944-8232-4a06-b997-0837303f3da1
